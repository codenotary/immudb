--- conflicted
+++ resolved
@@ -36,7 +36,6 @@
 
 // Options server options list
 type Options struct {
-<<<<<<< HEAD
 	Dir                         string
 	Network                     string
 	Address                     string
@@ -74,45 +73,6 @@
 	LogFormat                   string
 	GRPCReflectionServerEnabled bool
 	SwaggerUIEnabled            bool
-=======
-	Dir                     string
-	Network                 string
-	Address                 string
-	Port                    int
-	Config                  string
-	Pidfile                 string
-	Logfile                 string
-	TLSConfig               *tls.Config
-	auth                    bool
-	MaxRecvMsgSize          int
-	NoHistograms            bool
-	Detached                bool
-	MetricsServer           bool
-	MetricsServerPort       int
-	WebServer               bool
-	WebServerPort           int
-	DevMode                 bool
-	AdminPassword           string `json:"-"`
-	ForceAdminPassword      bool
-	systemAdminDBName       string
-	defaultDBName           string
-	listener                net.Listener
-	usingCustomListener     bool
-	maintenance             bool
-	SigningKey              string
-	synced                  bool
-	RemoteStorageOptions    *RemoteStorageOptions
-	StreamChunkSize         int
-	TokenExpiryTimeMin      int
-	PgsqlServer             bool
-	PgsqlServerPort         int
-	ReplicationOptions      *ReplicationOptions
-	SessionsOptions         *sessions.Options
-	PProf                   bool
-	LogFormat               string
-	ReflectionServerEnabled bool
-	SwaggerUIEnabled        bool
->>>>>>> 1b1e7550
 }
 
 type RemoteStorageOptions struct {
@@ -143,7 +103,6 @@
 // DefaultOptions returns default server options
 func DefaultOptions() *Options {
 	return &Options{
-<<<<<<< HEAD
 		Dir:                         "./data",
 		Network:                     "tcp",
 		Address:                     "0.0.0.0",
@@ -178,42 +137,6 @@
 		PProf:                       false,
 		GRPCReflectionServerEnabled: true,
 		SwaggerUIEnabled:            true,
-=======
-		Dir:                     "./data",
-		Network:                 "tcp",
-		Address:                 "0.0.0.0",
-		Port:                    3322,
-		Config:                  "configs/immudb.toml",
-		Pidfile:                 "",
-		Logfile:                 "",
-		TLSConfig:               nil,
-		auth:                    true,
-		MaxRecvMsgSize:          1024 * 1024 * 32, // 32Mb
-		NoHistograms:            false,
-		Detached:                false,
-		MetricsServer:           true,
-		MetricsServerPort:       9497,
-		WebServer:               true,
-		WebServerPort:           8080,
-		DevMode:                 false,
-		AdminPassword:           auth.SysAdminPassword,
-		ForceAdminPassword:      false,
-		systemAdminDBName:       SystemDBName,
-		defaultDBName:           DefaultDBName,
-		usingCustomListener:     false,
-		maintenance:             false,
-		synced:                  true,
-		RemoteStorageOptions:    DefaultRemoteStorageOptions(),
-		StreamChunkSize:         stream.DefaultChunkSize,
-		TokenExpiryTimeMin:      1440,
-		PgsqlServer:             false,
-		PgsqlServerPort:         5432,
-		ReplicationOptions:      &ReplicationOptions{IsReplica: false, SyncAcks: 0},
-		SessionsOptions:         sessions.DefaultOptions(),
-		PProf:                   false,
-		ReflectionServerEnabled: true,
-		SwaggerUIEnabled:        true,
->>>>>>> 1b1e7550
 	}
 }
 
@@ -533,13 +456,9 @@
 	return o
 }
 
-<<<<<<< HEAD
 func (o *Options) WithGRPCReflectionServerEnabled(enabled bool) *Options {
 	o.GRPCReflectionServerEnabled = enabled
-=======
-func (o *Options) WithReflectionServerEnabled(enabled bool) *Options {
-	o.ReflectionServerEnabled = enabled
->>>>>>> 1b1e7550
+
 	return o
 }
 
