--- conflicted
+++ resolved
@@ -76,7 +76,6 @@
 }
 
 type RemoteStorageOptions struct {
-<<<<<<< HEAD
 	S3Storage             bool
 	S3RoleEnabled         bool
 	S3Role                string
@@ -87,16 +86,7 @@
 	S3Location            string
 	S3PathPrefix          string
 	S3InstanceMetadataURL string
-=======
-	S3Storage            bool
-	S3Endpoint           string
-	S3AccessKeyID        string
-	S3SecretKey          string `json:"-"`
-	S3BucketName         string
-	S3Location           string
-	S3PathPrefix         string
-	S3ExternalIdentifier bool
->>>>>>> 452f3c00
+	S3ExternalIdentifier  bool
 }
 
 type ReplicationOptions struct {
@@ -340,11 +330,8 @@
 			opts = append(opts, rightPad("   location", o.RemoteStorageOptions.S3Location))
 		}
 		opts = append(opts, rightPad("   prefix", o.RemoteStorageOptions.S3PathPrefix))
-<<<<<<< HEAD
 		opts = append(opts, rightPad("   metadata url", o.RemoteStorageOptions.S3InstanceMetadataURL))
-=======
 		opts = append(opts, rightPad("   external id", o.RemoteStorageOptions.S3ExternalIdentifier))
->>>>>>> 452f3c00
 	}
 	if o.AdminPassword == auth.SysAdminPassword {
 		opts = append(opts, "----------------------------------------")
@@ -540,13 +527,13 @@
 	return opts
 }
 
-<<<<<<< HEAD
 func (opts *RemoteStorageOptions) WithS3InstanceMetadataURL(url string) *RemoteStorageOptions {
 	opts.S3InstanceMetadataURL = url
-=======
+	return opts
+}
+
 func (opts *RemoteStorageOptions) WithS3ExternalIdentifier(s3ExternalIdentifier bool) *RemoteStorageOptions {
 	opts.S3ExternalIdentifier = s3ExternalIdentifier
->>>>>>> 452f3c00
 	return opts
 }
 
