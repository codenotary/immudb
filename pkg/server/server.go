--- conflicted
+++ resolved
@@ -114,12 +114,12 @@
 
 	auth.AuthEnabled = s.Options.Auth
 	auth.DevMode = s.Options.DevMode
-	adminDefaultPassword, err := auth.DecodeBase64Password(s.Options.AdminPassword)
+	adminPassword, err := auth.DecodeBase64Password(s.Options.AdminPassword)
 	if err != nil {
 		s.Logger.Errorf(err.Error())
 		return err
 	}
-	auth.AdminDefaultPassword = adminDefaultPassword
+	auth.AdminPassword = adminPassword
 	auth.UpdateMetrics = func(ctx context.Context) { Metrics.UpdateClientMetrics(ctx) }
 
 	uuidContext := NewUuidContext(uuid)
@@ -139,31 +139,6 @@
 		grpc.UnaryInterceptor(grpc_middleware.ChainUnaryServer(uis...)),
 		grpc.StreamInterceptor(grpc_middleware.ChainStreamServer(sss...)),
 	)
-
-<<<<<<< HEAD
-	auth.AdminUserExists = s.adminUserExists
-	auth.IsAdminUser = s.isAdminUser
-	auth.CreateAdminUser = s.CreateAdminUser
-=======
-	s.SysStore, err = store.Open(store.DefaultOptions(sysDbDir, s.Logger))
-	if err != nil {
-		s.Logger.Errorf("Unable to open sysstore: %s", err)
-		return err
-	}
-	s.Store, err = store.Open(store.DefaultOptions(dbDir, s.Logger))
-	if err != nil {
-		s.Logger.Errorf("Unable to open store: %s", err)
-		return err
-	}
-
-	adminUsername, adminPlainPass, err := s.CreateAdminUser()
-	if err != nil {
-		s.Logger.Errorf(err.Error())
-		return err
-	} else if len(adminUsername) > 0 && len(adminPlainPass) > 0 {
-		s.Logger.Infof("admin user %s created with password %s", adminUsername, adminPlainPass)
-	}
->>>>>>> 31767d92
 
 	if s.Options.MetricsServer {
 		metricsServer := StartMetrics(
@@ -241,6 +216,13 @@
 		if err != nil {
 			return err
 		}
+	}
+	adminUsername, adminPlainPass, err := s.CreateAdminUser()
+	if err != nil {
+		s.Logger.Errorf(err.Error())
+		return err
+	} else if len(adminUsername) > 0 && len(adminPlainPass) > 0 {
+		s.Logger.Infof("admin user %s created with password %s", adminUsername, adminPlainPass)
 	}
 	return nil
 }
