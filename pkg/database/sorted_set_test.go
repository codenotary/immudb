/*
Copyright 2022 Codenotary Inc. All rights reserved.

Licensed under the Apache License, Version 2.0 (the "License");
you may not use this file except in compliance with the License.
You may obtain a copy of the License at

	http://www.apache.org/licenses/LICENSE-2.0

Unless required by applicable law or agreed to in writing, software
distributed under the License is distributed on an "AS IS" BASIS,
WITHOUT WARRANTIES OR CONDITIONS OF ANY KIND, either express or implied.
See the License for the specific language governing permissions and
limitations under the License.
*/

package database

import (
	"context"
	"math"
	"testing"

	"github.com/codenotary/immudb/embedded/store"
	"github.com/codenotary/immudb/pkg/api/schema"
	"github.com/stretchr/testify/require"
)

func TestStoreIndexExists(t *testing.T) {
	db := makeDb(t)

	db.Set(context.Background(), &schema.SetRequest{KVs: []*schema.KeyValue{{Key: []byte(`myFirstElementKey`), Value: []byte(`firstValue`)}}})
	db.Set(context.Background(), &schema.SetRequest{KVs: []*schema.KeyValue{{Key: []byte(`mySecondElementKey`), Value: []byte(`secondValue`)}}})

	_, err := db.Set(context.Background(), &schema.SetRequest{KVs: []*schema.KeyValue{{Key: []byte(`myThirdElementKey`), Value: []byte(`thirdValue`)}}})
	require.NoError(t, err)

	zaddOpts1 := &schema.ZAddRequest{
		Key:   []byte(`myFirstElementKey`),
		Set:   []byte(`firstIndex`),
		Score: float64(14.6),
	}

	reference1, err1 := db.ZAdd(context.Background(), zaddOpts1)
	require.NoError(t, err1)
<<<<<<< HEAD
	require.Exactly(t, uint64(6), reference1.Id)
=======
	require.Exactly(t, uint64(4), reference1.Id)
>>>>>>> e72d48d4
	require.NotEmptyf(t, reference1, "Should not be empty")

	zaddOpts2 := &schema.ZAddRequest{
		Key:   []byte(`mySecondElementKey`),
		Set:   []byte(`firstIndex`),
		Score: float64(6),
	}

	reference2, err2 := db.ZAdd(context.Background(), zaddOpts2)
	require.NoError(t, err2)
<<<<<<< HEAD
	require.Exactly(t, uint64(7), reference2.Id)
=======
	require.Exactly(t, uint64(5), reference2.Id)
>>>>>>> e72d48d4
	require.NotEmptyf(t, reference2, "Should not be empty")

	zaddOpts2 = &schema.ZAddRequest{
		Key:      []byte(`mySecondElementKey`),
		Set:      []byte(`firstIndex`),
		Score:    float64(6),
		AtTx:     0,
		BoundRef: true,
	}
	_, err2 = db.ZAdd(context.Background(), zaddOpts2)
	require.Equal(t, ErrIllegalArguments, err2)

	zaddOpts3 := &schema.ZAddRequest{
		Key:   []byte(`myThirdElementKey`),
		Set:   []byte(`firstIndex`),
		Score: float64(14.5),
	}

	reference3, err3 := db.ZAdd(context.Background(), zaddOpts3)
	require.NoError(t, err3)
<<<<<<< HEAD
	require.Exactly(t, uint64(8), reference3.Id)
=======
	require.Exactly(t, uint64(6), reference3.Id)
>>>>>>> e72d48d4
	require.NotEmptyf(t, reference3, "Should not be empty")

	zscanOpts := &schema.ZScanRequest{
		Set:   []byte(`firstIndex`),
		Limit: uint64(db.MaxResultSize() + 1),
	}

	_, err = db.ZScan(context.Background(), zscanOpts)
	require.ErrorIs(t, err, ErrResultSizeLimitExceeded)

	//try to retrieve directly the value or full scan to debug

	zscanOpts1 := &schema.ZScanRequest{
		Set: []byte(`firstIndex`),
	}

	itemList1, err := db.ZScan(context.Background(), zscanOpts1)
	require.NoError(t, err)
	require.Len(t, itemList1.Entries, 3)
	require.Equal(t, []byte(`mySecondElementKey`), itemList1.Entries[0].Entry.Key)
	require.Equal(t, []byte(`myThirdElementKey`), itemList1.Entries[1].Entry.Key)
	require.Equal(t, []byte(`myFirstElementKey`), itemList1.Entries[2].Entry.Key)

	zscanOpts2 := &schema.ZScanRequest{
		Set:      []byte(`firstIndex`),
		MaxScore: &schema.Score{Score: 100.0},
		Desc:     true,
	}

	itemList2, err := db.ZScan(context.Background(), zscanOpts2)
	require.NoError(t, err)
	require.Len(t, itemList2.Entries, 3)
	require.Equal(t, []byte(`myFirstElementKey`), itemList2.Entries[0].Entry.Key)
	require.Equal(t, []byte(`myThirdElementKey`), itemList2.Entries[1].Entry.Key)
	require.Equal(t, []byte(`mySecondElementKey`), itemList2.Entries[2].Entry.Key)
}

func TestStoreIndexEqualKeys(t *testing.T) {
	db := makeDb(t)

	_, err := db.ZAdd(context.Background(), nil)
	require.Equal(t, store.ErrIllegalArguments, err)

	i1, _ := db.Set(context.Background(), &schema.SetRequest{KVs: []*schema.KeyValue{{Key: []byte(`SignerId1`), Value: []byte(`firstValue`)}}})
	i2, _ := db.Set(context.Background(), &schema.SetRequest{KVs: []*schema.KeyValue{{Key: []byte(`SignerId1`), Value: []byte(`secondValue`)}}})
	i3, _ := db.Set(context.Background(), &schema.SetRequest{KVs: []*schema.KeyValue{{Key: []byte(`SignerId2`), Value: []byte(`thirdValue`)}}})

	i, err := db.SetReference(context.Background(), &schema.ReferenceRequest{Key: []byte(`myTag1`), ReferencedKey: []byte(`SignerId1`), AtTx: i1.Id, BoundRef: true})
	require.NoError(t, err)

	zaddOpts := &schema.ZAddRequest{
		Set:      []byte(`hashA`),
		Score:    float64(1),
		Key:      []byte(`myTag1`),
		AtTx:     i.Id,
		BoundRef: true,
	}

	_, err = db.ZAdd(context.Background(), zaddOpts)
	require.ErrorIs(t, err, ErrReferencedKeyCannotBeAReference)

	zaddOpts1 := &schema.ZAddRequest{
		Set:      []byte(`hashA`),
		Score:    float64(1),
		Key:      []byte(`SignerId1`),
		AtTx:     i1.Id,
		BoundRef: true,
	}

	reference1, err1 := db.ZAdd(context.Background(), zaddOpts1)
	require.NoError(t, err1)
<<<<<<< HEAD
	require.Exactly(t, uint64(7), reference1.Id)
=======
	require.Exactly(t, uint64(5), reference1.Id)
>>>>>>> e72d48d4
	require.NotEmptyf(t, reference1, "Should not be empty")

	zaddOpts2 := &schema.ZAddRequest{
		Key:      []byte(`SignerId1`),
		Set:      []byte(`hashA`),
		Score:    float64(2),
		AtTx:     i2.Id,
		BoundRef: true,
	}

	reference2, err2 := db.ZAdd(context.Background(), zaddOpts2)
	require.NoError(t, err2)
<<<<<<< HEAD
	require.Exactly(t, uint64(8), reference2.Id)
=======
	require.Exactly(t, uint64(6), reference2.Id)
>>>>>>> e72d48d4
	require.NotEmptyf(t, reference2, "Should not be empty")

	zaddOpts3 := &schema.ZAddRequest{
		Key:      []byte(`SignerId2`),
		Set:      []byte(`hashA`),
		Score:    float64(3),
		AtTx:     i3.Id,
		BoundRef: true,
	}

	reference3, err3 := db.ZAdd(context.Background(), zaddOpts3)
	require.NoError(t, err3)
<<<<<<< HEAD
	require.Exactly(t, uint64(9), reference3.Id)
=======
	require.Exactly(t, uint64(7), reference3.Id)
>>>>>>> e72d48d4
	require.NotEmptyf(t, reference3, "Should not be empty")

	zscanOpts1 := &schema.ZScanRequest{
		Set:     []byte(`hashA`),
		Desc:    false,
		SinceTx: reference3.Id,
	}

	itemList1, err := db.ZScan(context.Background(), zscanOpts1)
	require.NoError(t, err)
	require.Len(t, itemList1.Entries, 3)
	require.Equal(t, []byte(`SignerId1`), itemList1.Entries[0].Entry.Key)
	require.Equal(t, []byte(`SignerId1`), itemList1.Entries[1].Entry.Key)
	require.Equal(t, []byte(`SignerId2`), itemList1.Entries[2].Entry.Key)
}

func TestStoreIndexEqualKeysEqualScores(t *testing.T) {
	db := makeDb(t)

	i1, _ := db.Set(context.Background(), &schema.SetRequest{KVs: []*schema.KeyValue{{Key: []byte(`SignerId1`), Value: []byte(`firstValue`)}}})
	i2, _ := db.Set(context.Background(), &schema.SetRequest{KVs: []*schema.KeyValue{{Key: []byte(`SignerId1`), Value: []byte(`secondValue`)}}})
	i3, _ := db.Set(context.Background(), &schema.SetRequest{KVs: []*schema.KeyValue{{Key: []byte(`SignerId2`), Value: []byte(`thirdValue`)}}})

	score := float64(1.1)

	zaddOpts1 := &schema.ZAddRequest{
		Set:      []byte(`hashA`),
		Score:    score,
		Key:      []byte(`SignerId1`),
		AtTx:     i1.Id,
		BoundRef: true,
	}

	reference1, err1 := db.ZAdd(context.Background(), zaddOpts1)

	require.NoError(t, err1)
<<<<<<< HEAD
	require.Exactly(t, uint64(6), reference1.Id)
=======
	require.Exactly(t, uint64(4), reference1.Id)
>>>>>>> e72d48d4
	require.NotEmptyf(t, reference1, "Should not be empty")

	zaddOpts2 := &schema.ZAddRequest{
		Key:      []byte(`SignerId1`),
		Set:      []byte(`hashA`),
		Score:    score,
		AtTx:     i2.Id,
		BoundRef: true,
	}

	reference2, err2 := db.ZAdd(context.Background(), zaddOpts2)

	require.NoError(t, err2)
<<<<<<< HEAD
	require.Exactly(t, uint64(7), reference2.Id)
=======
	require.Exactly(t, uint64(5), reference2.Id)
>>>>>>> e72d48d4
	require.NotEmptyf(t, reference2, "Should not be empty")

	zaddOpts3 := &schema.ZAddRequest{
		Key:      []byte(`SignerId2`),
		Set:      []byte(`hashA`),
		Score:    score,
		AtTx:     i3.Id,
		BoundRef: true,
	}

	reference3, err3 := db.ZAdd(context.Background(), zaddOpts3)

	require.NoError(t, err3)
<<<<<<< HEAD
	require.Exactly(t, uint64(8), reference3.Id)
=======
	require.Exactly(t, uint64(6), reference3.Id)
>>>>>>> e72d48d4
	require.NotEmptyf(t, reference3, "Should not be empty")

	zscanOpts1 := &schema.ZScanRequest{
		Set:     []byte(`hashA`),
		Desc:    false,
		SinceTx: reference3.Id,
	}

	itemList1, err := db.ZScan(context.Background(), zscanOpts1)

	require.NoError(t, err)
	require.Len(t, itemList1.Entries, 3)
	require.Equal(t, []byte(`SignerId1`), itemList1.Entries[0].Entry.Key)
	require.Equal(t, []byte(`firstValue`), itemList1.Entries[0].Entry.Value)
	require.Equal(t, []byte(`SignerId1`), itemList1.Entries[1].Entry.Key)
	require.Equal(t, []byte(`secondValue`), itemList1.Entries[1].Entry.Value)
	require.Equal(t, []byte(`SignerId2`), itemList1.Entries[2].Entry.Key)
	require.Equal(t, []byte(`thirdValue`), itemList1.Entries[2].Entry.Value)

}

func TestStoreIndexEqualKeysMismatchError(t *testing.T) {
	db := makeDb(t)

	i1, _ := db.Set(context.Background(), &schema.SetRequest{KVs: []*schema.KeyValue{{Key: []byte(`SignerId1`), Value: []byte(`firstValue`)}}})

	zaddOpts1 := &schema.ZAddRequest{
		Set:      []byte(`hashA`),
		Score:    float64(1),
		Key:      []byte(`WrongKey`),
		AtTx:     i1.Id,
		BoundRef: true,
	}

	_, err := db.ZAdd(context.Background(), zaddOpts1)

	require.Equal(t, store.ErrKeyNotFound, err)
}

// TestStore_ZScanMinMax
// set1
// key: key1, score: 1
// key: key2, score: 1
// key: key3, score: 2
// key: key4, score: 2
// key: key5, score: 2
// key: key6, score: 3/*
func TestStore_ZScanPagination(t *testing.T) {
	db := makeDb(t)

	setName := []byte(`set1`)
	i1, _ := db.Set(context.Background(), &schema.SetRequest{KVs: []*schema.KeyValue{{Key: []byte(`key1`), Value: []byte(`val1`)}}})
	i2, _ := db.Set(context.Background(), &schema.SetRequest{KVs: []*schema.KeyValue{{Key: []byte(`key2`), Value: []byte(`val2`)}}})
	i3, _ := db.Set(context.Background(), &schema.SetRequest{KVs: []*schema.KeyValue{{Key: []byte(`key3`), Value: []byte(`val3`)}}})
	i4, _ := db.Set(context.Background(), &schema.SetRequest{KVs: []*schema.KeyValue{{Key: []byte(`key4`), Value: []byte(`val4`)}}})
	i5, _ := db.Set(context.Background(), &schema.SetRequest{KVs: []*schema.KeyValue{{Key: []byte(`key5`), Value: []byte(`val5`)}}})
	i6, _ := db.Set(context.Background(), &schema.SetRequest{KVs: []*schema.KeyValue{{Key: []byte(`key6`), Value: []byte(`val6`)}}})

	zaddOpts1 := &schema.ZAddRequest{
		Set:      setName,
		Score:    float64(1),
		Key:      []byte(`key1`),
		AtTx:     i1.Id,
		BoundRef: true,
	}
	zaddOpts2 := &schema.ZAddRequest{
		Set:      setName,
		Score:    float64(1),
		Key:      []byte(`key2`),
		AtTx:     i2.Id,
		BoundRef: true,
	}
	zaddOpts3 := &schema.ZAddRequest{
		Set:      setName,
		Score:    float64(2),
		Key:      []byte(`key3`),
		AtTx:     i3.Id,
		BoundRef: true,
	}
	zaddOpts4 := &schema.ZAddRequest{
		Set:      setName,
		Score:    float64(2),
		Key:      []byte(`key4`),
		AtTx:     i4.Id,
		BoundRef: true,
	}
	zaddOpts5 := &schema.ZAddRequest{
		Set:      setName,
		Score:    float64(2),
		Key:      []byte(`key5`),
		AtTx:     i5.Id,
		BoundRef: true,
	}
	zaddOpts6 := &schema.ZAddRequest{
		Set:      setName,
		Score:    float64(3),
		Key:      []byte(`key6`),
		AtTx:     i6.Id,
		BoundRef: true,
	}

	db.ZAdd(context.Background(), zaddOpts1)
	db.ZAdd(context.Background(), zaddOpts2)
	db.ZAdd(context.Background(), zaddOpts3)
	db.ZAdd(context.Background(), zaddOpts4)
	db.ZAdd(context.Background(), zaddOpts5)

	meta, err := db.ZAdd(context.Background(), zaddOpts6)
	require.NoError(t, err)

	zScanOption0 := &schema.ZScanRequest{
		Set:      setName,
		MinScore: &schema.Score{Score: 20},
		SinceTx:  meta.Id,
	}

	list0, err := db.ZScan(context.Background(), zScanOption0)
	require.NoError(t, err)
	require.Empty(t, list0.Entries)

	zScanOption1 := &schema.ZScanRequest{
		Set:      setName,
		SeekKey:  nil,
		Limit:    2,
		Desc:     false,
		MinScore: &schema.Score{Score: 2},
		MaxScore: &schema.Score{Score: 3},
		SinceTx:  meta.Id,
	}

	list1, err := db.ZScan(context.Background(), zScanOption1)
	require.NoError(t, err)
	require.Len(t, list1.Entries, 2)
	require.Equal(t, list1.Entries[0].Entry.Key, []byte(`key3`))
	require.Equal(t, list1.Entries[1].Entry.Key, []byte(`key4`))

	lastItem := list1.Entries[len(list1.Entries)-1]

	zScanOption2 := &schema.ZScanRequest{
		Set:       setName,
		SeekKey:   lastItem.Key,
		SeekScore: lastItem.Score,
		SeekAtTx:  lastItem.AtTx,
		Limit:     2,
		Desc:      false,
		MinScore:  &schema.Score{Score: 2},
		MaxScore:  &schema.Score{Score: 3},
		SinceTx:   meta.Id,
	}

	list, err := db.ZScan(context.Background(), zScanOption2)
	require.NoError(t, err)
	require.Len(t, list.Entries, 2)
	require.Equal(t, list.Entries[0].Entry.Key, []byte(`key5`))
	require.Equal(t, list.Entries[1].Entry.Key, []byte(`key6`))
}

// TestStore_ZScanMinMax
// set1
// key: key1, score: 1
// key: key2, score: 1
// key: key3, score: 2
// key: key4, score: 2
// key: key5, score: 2
// key: key6, score: 3
func TestStore_ZScanReversePagination(t *testing.T) {
	db := makeDb(t)

	setName := []byte(`set1`)
	i1, _ := db.Set(context.Background(), &schema.SetRequest{KVs: []*schema.KeyValue{{Key: []byte(`key1`), Value: []byte(`val1`)}}})
	i2, _ := db.Set(context.Background(), &schema.SetRequest{KVs: []*schema.KeyValue{{Key: []byte(`key2`), Value: []byte(`val2`)}}})
	i3, _ := db.Set(context.Background(), &schema.SetRequest{KVs: []*schema.KeyValue{{Key: []byte(`key3`), Value: []byte(`val3`)}}})
	i4, _ := db.Set(context.Background(), &schema.SetRequest{KVs: []*schema.KeyValue{{Key: []byte(`key4`), Value: []byte(`val4`)}}})
	i5, _ := db.Set(context.Background(), &schema.SetRequest{KVs: []*schema.KeyValue{{Key: []byte(`key5`), Value: []byte(`val5`)}}})
	i6, _ := db.Set(context.Background(), &schema.SetRequest{KVs: []*schema.KeyValue{{Key: []byte(`key6`), Value: []byte(`val6`)}}})

	zaddOpts1 := &schema.ZAddRequest{
		Set:      setName,
		Score:    float64(1),
		Key:      []byte(`key1`),
		AtTx:     i1.Id,
		BoundRef: true,
	}
	zaddOpts2 := &schema.ZAddRequest{
		Set:      setName,
		Score:    float64(1),
		Key:      []byte(`key2`),
		AtTx:     i2.Id,
		BoundRef: true,
	}
	zaddOpts3 := &schema.ZAddRequest{
		Set:      setName,
		Score:    float64(2),
		Key:      []byte(`key3`),
		AtTx:     i3.Id,
		BoundRef: true,
	}
	zaddOpts4 := &schema.ZAddRequest{
		Set:      setName,
		Score:    float64(2),
		Key:      []byte(`key4`),
		AtTx:     i4.Id,
		BoundRef: true,
	}
	zaddOpts5 := &schema.ZAddRequest{
		Set:      setName,
		Score:    float64(2),
		Key:      []byte(`key5`),
		AtTx:     i5.Id,
		BoundRef: true,
	}
	zaddOpts6 := &schema.ZAddRequest{
		Set:      setName,
		Score:    float64(3),
		Key:      []byte(`key6`),
		AtTx:     i6.Id,
		BoundRef: true,
	}

	db.ZAdd(context.Background(), zaddOpts1)
	db.ZAdd(context.Background(), zaddOpts2)
	db.ZAdd(context.Background(), zaddOpts3)
	db.ZAdd(context.Background(), zaddOpts4)
	db.ZAdd(context.Background(), zaddOpts5)
	meta, err := db.ZAdd(context.Background(), zaddOpts6)
	require.NoError(t, err)

	zScanOption1 := &schema.ZScanRequest{
		Set:           setName,
		SeekKey:       []byte(`key6`),
		SeekScore:     math.MaxFloat64,
		SeekAtTx:      math.MaxUint64,
		InclusiveSeek: true,
		Limit:         2,
		Desc:          true,
		MaxScore:      &schema.Score{Score: 3},
		SinceTx:       meta.Id,
	}

	list1, err := db.ZScan(context.Background(), zScanOption1)
	require.NoError(t, err)
	require.Len(t, list1.Entries, 2)
	require.Equal(t, list1.Entries[0].Entry.Key, []byte(`key6`))
	require.Equal(t, list1.Entries[1].Entry.Key, []byte(`key5`))

	lastItem := list1.Entries[len(list1.Entries)-1]

	zScanOption2 := &schema.ZScanRequest{
		Set:           setName,
		SeekScore:     lastItem.Score,
		SeekAtTx:      lastItem.AtTx,
		SeekKey:       lastItem.Key,
		Limit:         2,
		InclusiveSeek: true,
		Desc:          true,
		SinceTx:       meta.Id,
	}

	list2, err := db.ZScan(context.Background(), zScanOption2)
	require.NoError(t, err)
	require.Len(t, list2.Entries, 2)
	require.Equal(t, list2.Entries[0].Entry.Key, []byte(`key5`))
	require.Equal(t, list2.Entries[1].Entry.Key, []byte(`key4`))

	zScanOption3 := &schema.ZScanRequest{
		Set:           setName,
		SeekScore:     lastItem.Score,
		SeekAtTx:      lastItem.AtTx,
		SeekKey:       lastItem.Key,
		Limit:         2,
		InclusiveSeek: false,
		Desc:          true,
		SinceTx:       meta.Id,
	}

	list3, err := db.ZScan(context.Background(), zScanOption3)
	require.NoError(t, err)
	require.Len(t, list3.Entries, 2)
	require.Equal(t, list3.Entries[0].Entry.Key, []byte(`key4`))
	require.Equal(t, list3.Entries[1].Entry.Key, []byte(`key3`))
}

func TestStore_ZScanInvalidSet(t *testing.T) {
	db := makeDb(t)

	opt := &schema.ZScanRequest{
		Set: nil,
	}
	_, err := db.ZScan(context.Background(), opt)
	require.Equal(t, store.ErrIllegalArguments, err)
}

func TestStore_ZScanOnEqualKeysWithSameScoreAreReturnedOrderedByTS(t *testing.T) {
	db := makeDb(t)

	idx0, _ := db.Set(context.Background(), &schema.SetRequest{KVs: []*schema.KeyValue{{Key: []byte(`key1`), Value: []byte(`val1-A`)}}})
	db.Set(context.Background(), &schema.SetRequest{KVs: []*schema.KeyValue{{Key: []byte(`key2`), Value: []byte(`val2-A`)}}})
	idx2, _ := db.Set(context.Background(), &schema.SetRequest{KVs: []*schema.KeyValue{{Key: []byte(`key1`), Value: []byte(`val1-B`)}}})
	db.Set(context.Background(), &schema.SetRequest{KVs: []*schema.KeyValue{{Key: []byte(`key3`), Value: []byte(`val3-A`)}}})
	idx4, _ := db.Set(context.Background(), &schema.SetRequest{KVs: []*schema.KeyValue{{Key: []byte(`key1`), Value: []byte(`val1-C`)}}})

	db.ZAdd(context.Background(), &schema.ZAddRequest{
		Set:      []byte(`mySet`),
		Score:    0,
		Key:      []byte(`key1`),
		AtTx:     idx2.Id,
		BoundRef: true,
	})
	db.ZAdd(context.Background(), &schema.ZAddRequest{
		Set:      []byte(`mySet`),
		Score:    0,
		Key:      []byte(`key1`),
		AtTx:     idx0.Id,
		BoundRef: true,
	})
	db.ZAdd(context.Background(), &schema.ZAddRequest{
		Set:   []byte(`mySet`),
		Score: 0,
		Key:   []byte(`key2`),
	})
	db.ZAdd(context.Background(), &schema.ZAddRequest{
		Set:   []byte(`mySet`),
		Score: 0,
		Key:   []byte(`key3`),
	})
	meta, _ := db.ZAdd(context.Background(), &schema.ZAddRequest{
		Set:      []byte(`mySet`),
		Score:    0,
		Key:      []byte(`key1`),
		AtTx:     idx4.Id,
		BoundRef: true,
	})

	ZScanRequest := &schema.ZScanRequest{
		Set:     []byte(`mySet`),
		SinceTx: meta.Id,
	}

	list, err := db.ZScan(context.Background(), ZScanRequest)
	require.NoError(t, err)
	// same key, sorted by internal timestamp
	require.Exactly(t, []byte(`val1-A`), list.Entries[0].Entry.Value)
	require.Exactly(t, []byte(`val1-B`), list.Entries[1].Entry.Value)
	require.Exactly(t, []byte(`val1-C`), list.Entries[2].Entry.Value)
	require.Exactly(t, []byte(`val2-A`), list.Entries[3].Entry.Value)
	require.Exactly(t, []byte(`val3-A`), list.Entries[4].Entry.Value)
}

func TestStoreZScanOnZAddIndexReference(t *testing.T) {
	db := makeDb(t)

	i1, _ := db.Set(context.Background(), &schema.SetRequest{KVs: []*schema.KeyValue{{Key: []byte(`SignerId1`), Value: []byte(`firstValue`)}}})
	i2, _ := db.Set(context.Background(), &schema.SetRequest{KVs: []*schema.KeyValue{{Key: []byte(`SignerId1`), Value: []byte(`secondValue`)}}})
	i3, _ := db.Set(context.Background(), &schema.SetRequest{KVs: []*schema.KeyValue{{Key: []byte(`SignerId2`), Value: []byte(`thirdValue`)}}})

	zaddOpts1 := &schema.ZAddRequest{
		Set:      []byte(`hashA`),
		Score:    float64(1),
		Key:      []byte(`SignerId1`),
		AtTx:     i1.Id,
		BoundRef: true,
	}

	reference1, err1 := db.ZAdd(context.Background(), zaddOpts1)
	require.NoError(t, err1)
<<<<<<< HEAD
	require.Exactly(t, uint64(6), reference1.Id)
=======
	require.Exactly(t, uint64(4), reference1.Id)
>>>>>>> e72d48d4
	require.NotEmptyf(t, reference1, "Should not be empty")

	zaddOpts2 := &schema.ZAddRequest{
		Set:      []byte(`hashA`),
		Score:    float64(2),
		Key:      []byte(`SignerId1`),
		AtTx:     i2.Id,
		BoundRef: true,
	}

	reference2, err2 := db.ZAdd(context.Background(), zaddOpts2)
	require.NoError(t, err2)
<<<<<<< HEAD
	require.Exactly(t, uint64(7), reference2.Id)
=======
	require.Exactly(t, uint64(5), reference2.Id)
>>>>>>> e72d48d4
	require.NotEmptyf(t, reference2, "Should not be empty")

	zaddOpts3 := &schema.ZAddRequest{
		Set:      []byte(`hashA`),
		Score:    float64(3),
		Key:      []byte(`SignerId2`),
		AtTx:     i3.Id,
		BoundRef: true,
	}

	reference3, err3 := db.ZAdd(context.Background(), zaddOpts3)
	require.NoError(t, err3)
<<<<<<< HEAD
	require.Exactly(t, uint64(8), reference3.Id)
=======
	require.Exactly(t, uint64(6), reference3.Id)
>>>>>>> e72d48d4
	require.NotEmptyf(t, reference3, "Should not be empty")

	zscanOpts1 := &schema.ZScanRequest{
		Set:     []byte(`hashA`),
		Desc:    false,
		SinceTx: reference3.Id,
	}

	itemList1, err := db.ZScan(context.Background(), zscanOpts1)
	require.NoError(t, err)
	require.Len(t, itemList1.Entries, 3)
	require.Equal(t, []byte(`SignerId1`), itemList1.Entries[0].Entry.Key)
	require.Equal(t, []byte(`SignerId1`), itemList1.Entries[1].Entry.Key)
	require.Equal(t, []byte(`SignerId2`), itemList1.Entries[2].Entry.Key)

}

func TestStoreVerifiableZAdd(t *testing.T) {
	db := makeDb(t)

	_, err := db.VerifiableZAdd(context.Background(), nil)
	require.Equal(t, store.ErrIllegalArguments, err)

	i1, _ := db.Set(context.Background(), &schema.SetRequest{KVs: []*schema.KeyValue{{Key: []byte(`key1`), Value: []byte(`value1`)}}})

	_, err = db.VerifiableZAdd(context.Background(), &schema.VerifiableZAddRequest{
		ZAddRequest:  nil,
		ProveSinceTx: i1.Id,
	})
	require.Equal(t, store.ErrIllegalArguments, err)

	_, err = db.VerifiableZAdd(context.Background(), &schema.VerifiableZAddRequest{
		ZAddRequest:  nil,
		ProveSinceTx: i1.Id,
	})
	require.Equal(t, store.ErrIllegalArguments, err)

	req := &schema.ZAddRequest{
		Set:      []byte(`set1`),
		Key:      []byte(`key1`),
		Score:    float64(1.1),
		AtTx:     i1.Id,
		BoundRef: true,
	}

	vtx, err := db.VerifiableZAdd(context.Background(), &schema.VerifiableZAddRequest{
		ZAddRequest:  req,
		ProveSinceTx: i1.Id,
	})
	require.NoError(t, err)
<<<<<<< HEAD
	require.Equal(t, uint64(4), vtx.Tx.Header.Id)
=======
	require.Equal(t, uint64(2), vtx.Tx.Header.Id)
>>>>>>> e72d48d4

	ekv := EncodeZAdd(req.Set, req.Score, EncodeKey(req.Key), req.AtTx)
	require.Equal(t, ekv.Key, vtx.Tx.Entries[0].Key)
	require.Equal(t, int32(0), vtx.Tx.Entries[0].VLen)

	dualProof := schema.DualProofFromProto(vtx.DualProof)

	verifies := store.VerifyDualProof(
		dualProof,
		i1.Id,
		vtx.Tx.Header.Id,
		schema.TxHeaderFromProto(i1).Alh(),
		dualProof.TargetTxHeader.Alh(),
	)
	require.True(t, verifies)

	zscanReq := &schema.ZScanRequest{
		Set:     []byte(`set1`),
		SinceTx: vtx.Tx.Header.Id,
	}

	itemList1, err := db.ZScan(context.Background(), zscanReq)
	require.NoError(t, err)
	require.Len(t, itemList1.Entries, 1)
	require.Equal(t, req.Key, itemList1.Entries[0].Entry.Key)
	require.Equal(t, req.Score, itemList1.Entries[0].Score)
}<|MERGE_RESOLUTION|>--- conflicted
+++ resolved
@@ -43,11 +43,7 @@
 
 	reference1, err1 := db.ZAdd(context.Background(), zaddOpts1)
 	require.NoError(t, err1)
-<<<<<<< HEAD
-	require.Exactly(t, uint64(6), reference1.Id)
-=======
 	require.Exactly(t, uint64(4), reference1.Id)
->>>>>>> e72d48d4
 	require.NotEmptyf(t, reference1, "Should not be empty")
 
 	zaddOpts2 := &schema.ZAddRequest{
@@ -58,11 +54,7 @@
 
 	reference2, err2 := db.ZAdd(context.Background(), zaddOpts2)
 	require.NoError(t, err2)
-<<<<<<< HEAD
-	require.Exactly(t, uint64(7), reference2.Id)
-=======
 	require.Exactly(t, uint64(5), reference2.Id)
->>>>>>> e72d48d4
 	require.NotEmptyf(t, reference2, "Should not be empty")
 
 	zaddOpts2 = &schema.ZAddRequest{
@@ -83,11 +75,7 @@
 
 	reference3, err3 := db.ZAdd(context.Background(), zaddOpts3)
 	require.NoError(t, err3)
-<<<<<<< HEAD
-	require.Exactly(t, uint64(8), reference3.Id)
-=======
 	require.Exactly(t, uint64(6), reference3.Id)
->>>>>>> e72d48d4
 	require.NotEmptyf(t, reference3, "Should not be empty")
 
 	zscanOpts := &schema.ZScanRequest{
@@ -159,11 +147,7 @@
 
 	reference1, err1 := db.ZAdd(context.Background(), zaddOpts1)
 	require.NoError(t, err1)
-<<<<<<< HEAD
-	require.Exactly(t, uint64(7), reference1.Id)
-=======
 	require.Exactly(t, uint64(5), reference1.Id)
->>>>>>> e72d48d4
 	require.NotEmptyf(t, reference1, "Should not be empty")
 
 	zaddOpts2 := &schema.ZAddRequest{
@@ -176,11 +160,7 @@
 
 	reference2, err2 := db.ZAdd(context.Background(), zaddOpts2)
 	require.NoError(t, err2)
-<<<<<<< HEAD
-	require.Exactly(t, uint64(8), reference2.Id)
-=======
 	require.Exactly(t, uint64(6), reference2.Id)
->>>>>>> e72d48d4
 	require.NotEmptyf(t, reference2, "Should not be empty")
 
 	zaddOpts3 := &schema.ZAddRequest{
@@ -193,11 +173,7 @@
 
 	reference3, err3 := db.ZAdd(context.Background(), zaddOpts3)
 	require.NoError(t, err3)
-<<<<<<< HEAD
-	require.Exactly(t, uint64(9), reference3.Id)
-=======
 	require.Exactly(t, uint64(7), reference3.Id)
->>>>>>> e72d48d4
 	require.NotEmptyf(t, reference3, "Should not be empty")
 
 	zscanOpts1 := &schema.ZScanRequest{
@@ -234,11 +210,7 @@
 	reference1, err1 := db.ZAdd(context.Background(), zaddOpts1)
 
 	require.NoError(t, err1)
-<<<<<<< HEAD
-	require.Exactly(t, uint64(6), reference1.Id)
-=======
 	require.Exactly(t, uint64(4), reference1.Id)
->>>>>>> e72d48d4
 	require.NotEmptyf(t, reference1, "Should not be empty")
 
 	zaddOpts2 := &schema.ZAddRequest{
@@ -252,11 +224,7 @@
 	reference2, err2 := db.ZAdd(context.Background(), zaddOpts2)
 
 	require.NoError(t, err2)
-<<<<<<< HEAD
-	require.Exactly(t, uint64(7), reference2.Id)
-=======
 	require.Exactly(t, uint64(5), reference2.Id)
->>>>>>> e72d48d4
 	require.NotEmptyf(t, reference2, "Should not be empty")
 
 	zaddOpts3 := &schema.ZAddRequest{
@@ -270,11 +238,7 @@
 	reference3, err3 := db.ZAdd(context.Background(), zaddOpts3)
 
 	require.NoError(t, err3)
-<<<<<<< HEAD
-	require.Exactly(t, uint64(8), reference3.Id)
-=======
 	require.Exactly(t, uint64(6), reference3.Id)
->>>>>>> e72d48d4
 	require.NotEmptyf(t, reference3, "Should not be empty")
 
 	zscanOpts1 := &schema.ZScanRequest{
@@ -640,11 +604,7 @@
 
 	reference1, err1 := db.ZAdd(context.Background(), zaddOpts1)
 	require.NoError(t, err1)
-<<<<<<< HEAD
-	require.Exactly(t, uint64(6), reference1.Id)
-=======
 	require.Exactly(t, uint64(4), reference1.Id)
->>>>>>> e72d48d4
 	require.NotEmptyf(t, reference1, "Should not be empty")
 
 	zaddOpts2 := &schema.ZAddRequest{
@@ -657,11 +617,7 @@
 
 	reference2, err2 := db.ZAdd(context.Background(), zaddOpts2)
 	require.NoError(t, err2)
-<<<<<<< HEAD
-	require.Exactly(t, uint64(7), reference2.Id)
-=======
 	require.Exactly(t, uint64(5), reference2.Id)
->>>>>>> e72d48d4
 	require.NotEmptyf(t, reference2, "Should not be empty")
 
 	zaddOpts3 := &schema.ZAddRequest{
@@ -674,11 +630,7 @@
 
 	reference3, err3 := db.ZAdd(context.Background(), zaddOpts3)
 	require.NoError(t, err3)
-<<<<<<< HEAD
-	require.Exactly(t, uint64(8), reference3.Id)
-=======
 	require.Exactly(t, uint64(6), reference3.Id)
->>>>>>> e72d48d4
 	require.NotEmptyf(t, reference3, "Should not be empty")
 
 	zscanOpts1 := &schema.ZScanRequest{
@@ -729,11 +681,7 @@
 		ProveSinceTx: i1.Id,
 	})
 	require.NoError(t, err)
-<<<<<<< HEAD
-	require.Equal(t, uint64(4), vtx.Tx.Header.Id)
-=======
 	require.Equal(t, uint64(2), vtx.Tx.Header.Id)
->>>>>>> e72d48d4
 
 	ekv := EncodeZAdd(req.Set, req.Score, EncodeKey(req.Key), req.AtTx)
 	require.Equal(t, ekv.Key, vtx.Tx.Entries[0].Key)
