/*
Copyright 2021 CodeNotary, Inc. All rights reserved.

Licensed under the Apache License, Version 2.0 (the "License");
you may not use this file except in compliance with the License.
You may obtain a copy of the License at

	http://www.apache.org/licenses/LICENSE-2.0

Unless required by applicable law or agreed to in writing, software
distributed under the License is distributed on an "AS IS" BASIS,
WITHOUT WARRANTIES OR CONDITIONS OF ANY KIND, either express or implied.
See the License for the specific language governing permissions and
limitations under the License.
*/
package sql

type Catalog struct {
	dbsByID   map[uint32]*Database
	dbsByName map[string]*Database
}

type Database struct {
	id           uint32
	catalog      *Catalog
	name         string
	tablesByID   map[uint32]*Table
	tablesByName map[string]*Table
}

type Table struct {
	db                 *Database
	id                 uint32
	name               string
	cols               []*Column
	colsByID           map[uint32]*Column
	colsByName         map[string]*Column
	indexes            map[string]*Index
	indexesByColID     map[uint32][]*Index
	primaryIndex       *Index
	autoIncrement      *Index
	// autoIncrementPK    bool
	// autoIncrementCol   *Column
	maxPK              int64
}

type Index struct {
	table    *Table
	id       uint32
	unique   bool
	cols     []*Column
	colsByID map[uint32]*Column
}

type Column struct {
	table         *Table
	id            uint32
	colName       string
	colType       SQLValueType
	maxLen        int
	autoIncrement bool
	notNull       bool
}

func newCatalog() *Catalog {
	return &Catalog{
		dbsByID:   map[uint32]*Database{},
		dbsByName: map[string]*Database{},
	}
}

func (c *Catalog) ExistDatabase(db string) bool {
	_, exists := c.dbsByName[db]
	return exists
}

func (c *Catalog) newDatabase(id uint32, name string) (*Database, error) {
	exists := c.ExistDatabase(name)
	if exists {
		return nil, ErrDatabaseAlreadyExists
	}

	db := &Database{
		id:           id,
		catalog:      c,
		name:         name,
		tablesByID:   map[uint32]*Table{},
		tablesByName: map[string]*Table{},
	}

	c.dbsByID[db.id] = db
	c.dbsByName[db.name] = db

	return db, nil
}

func (c *Catalog) Databases() []*Database {
	dbs := make([]*Database, len(c.dbsByID))

	i := 0
	for _, db := range c.dbsByID {
		dbs[i] = db
		i++
	}

	return dbs
}

func (c *Catalog) GetDatabaseByName(name string) (*Database, error) {
	db, exists := c.dbsByName[name]
	if !exists {
		return nil, ErrDatabaseDoesNotExist
	}
	return db, nil
}

func (c *Catalog) GetDatabaseByID(id uint32) (*Database, error) {
	db, exists := c.dbsByID[id]
	if !exists {
		return nil, ErrDatabaseDoesNotExist
	}
	return db, nil
}

func (db *Database) ID() uint32 {
	return db.id
}

func (db *Database) Name() string {
	return db.name
}

func (db *Database) ExistTable(table string) bool {
	_, exists := db.tablesByName[table]
	return exists
}

func (c *Catalog) GetTableByName(dbName, tableName string) (*Table, error) {
	db, err := c.GetDatabaseByName(dbName)
	if err != nil {
		return nil, err
	}
	return db.GetTableByName(tableName)
}

func (db *Database) GetTables() []*Table {
	ts := make([]*Table, len(db.tablesByName))

	i := 0
	for _, t := range db.tablesByID {
		ts[i] = t
		i++
	}

	return ts
}

func (db *Database) GetTableByName(name string) (*Table, error) {
	table, exists := db.tablesByName[name]
	if !exists {
		return nil, ErrTableDoesNotExist
	}
	return table, nil
}

func (db *Database) GetTableByID(id uint32) (*Table, error) {
	table, exists := db.tablesByID[id]
	if !exists {
		return nil, ErrTableDoesNotExist
	}
	return table, nil
}

func (t *Table) ID() uint32 {
	return t.id
}

func (t *Table) Database() *Database {
	return t.db
}

func (t *Table) Cols() []*Column {
	return t.cols
}

func (t *Table) ColsByName() map[string]*Column {
	return t.colsByName
}

func (t *Table) Name() string {
	return t.name
}

func (t *Table) PrimaryIndex() *Index {
	return t.primaryIndex
}

func (t *Table) IsIndexed(colName string) (indexed bool, err error) {
	c, exists := t.colsByName[colName]
	if !exists {
		return false, ErrColumnDoesNotExist
	}

	_, ok := t.indexesByColID[c.id]

	return ok, nil
}

func (t *Table) IndexesByColID(colID uint32) []*Index {
	return t.indexesByColID[colID]
}

func (t *Table) GetColumnByName(name string) (*Column, error) {
	col, exists := t.colsByName[name]
	if !exists {
		return nil, ErrColumnDoesNotExist
	}
	return col, nil
}

func (t *Table) GetColumnByID(id uint32) (*Column, error) {
	col, exists := t.colsByID[id]
	if !exists {
		return nil, ErrColumnDoesNotExist
	}
	return col, nil
}

func (t *Table) IsAutoIncremented() bool {
	return t.autoIncrement != nil && t.autoIncrement.IsAutoIncrement()
}

func (t *Table) GetAutoIncrementedColumn() (*Column, error) {
	if !t.IsAutoIncremented() {
		return nil, ErrTableNotAutoIncremented
	}

	return t.autoIncrement.cols[0], nil
}

func (i *Index) IsPrimary() bool {
	return i.id == PKIndexID
}

func (i *Index) IsAutoIncrement() bool {
	return len(i.cols) == 1 && i.cols[0].autoIncrement
}

func (i *Index) IsUnique() bool {
	return i.unique
}

func (i *Index) Cols() []*Column {
	return i.cols
}

func (i *Index) IncludesCol(colID uint32) bool {
	_, ok := i.colsByID[colID]
	return ok
}

func (i *Index) sortableUsing(colID uint32, rangesByColID map[uint32]*typedValueRange) bool {
	// all columns before colID must be fixedValues otherwise the index can not be used
	for _, col := range i.cols {
		if col.id == colID {
			return true
		}

		colRange, ok := rangesByColID[col.id]
		if ok && colRange.unitary() {
			continue
		}

		return false
	}
	return false
}

func (i *Index) prefix() string {
	if i.IsPrimary() {
		return PIndexPrefix
	}

	if i.IsUnique() {
		return UIndexPrefix
	}

	return SIndexPrefix
}

func (db *Database) newTable(name string, colsSpec []*ColSpec) (table *Table, err error) {
	if len(name) == 0 || len(colsSpec) == 0 {
		return nil, ErrIllegalArguments
	}

	exists := db.ExistTable(name)
	if exists {
		return nil, ErrTableAlreadyExists
	}

	id := len(db.tablesByID) + 1

	table = &Table{
		id:             uint32(id),
		db:             db,
		name:           name,
		cols:           make([]*Column, len(colsSpec)),
		colsByID:       make(map[uint32]*Column),
		colsByName:     make(map[string]*Column),
		indexes:        make(map[string]*Index),
		indexesByColID: make(map[uint32][]*Index),
	}

	for i, cs := range colsSpec {
		_, colExists := table.colsByName[cs.colName]
		if colExists {
			return nil, ErrDuplicatedColumn
		}

		if cs.autoIncrement && cs.colType != IntegerType {
			return nil, ErrAutoIncrementWrongType
		}

		if !validMaxLenForType(cs.maxLen, cs.colType) {
			return nil, ErrLimitedMaxLen
		}

		id := len(table.colsByID) + 1

		col := &Column{
			id:            uint32(id),
			table:         table,
			colName:       cs.colName,
			colType:       cs.colType,
			maxLen:        cs.maxLen,
			autoIncrement: cs.autoIncrement,
			notNull:       cs.notNull,
		}

		table.cols[i] = col
		table.colsByID[col.id] = col
		table.colsByName[col.colName] = col
	}

	db.tablesByID[table.id] = table
	db.tablesByName[table.name] = table

	return table, nil
}

func (t *Table) newIndex(unique bool, colIDs []uint32) (index *Index, err error) {
	if len(colIDs) < 1 {
		return nil, ErrIllegalArguments
	}

	// validate column ids
	cols := make([]*Column, len(colIDs))
	colsByID := make(map[uint32]*Column, len(colIDs))

	for i, colID := range colIDs {
		col, err := t.GetColumnByID(colID)
		if err != nil {
			return nil, err
		}

		_, ok := colsByID[colID]
		if ok {
			return nil, ErrDuplicatedColumn
		}

		cols[i] = col
		colsByID[colID] = col
	}

	indexKey := indexKeyFrom(cols)

	_, exists := t.indexes[indexKey]
	if exists {
		return nil, ErrIndexAlreadyExists
	}

	index = &Index{
		id:       uint32(len(t.indexes)),
		table:    t,
		unique:   unique,
		cols:     cols,
		colsByID: colsByID,
	}

	t.indexes[indexKey] = index

	// having a direct way to get the indexes by colID
	for _, col := range index.cols {
		t.indexesByColID[col.id] = append(t.indexesByColID[col.id], index)

		if col.autoIncrement {
			// cannot technically happen if the table creation, was properly handled. But it's better to handle the error
			if t.IsAutoIncremented() {
				return nil, ErrAutoIncrementMultiple
			}

			t.autoIncrement = index
		}
	}

	if index.id == PKIndexID {
		t.primaryIndex = index
	}

<<<<<<< HEAD

	t.db.catalog.mutated = true

=======
>>>>>>> c638f8b3
	return index, nil
}

func (c *Column) ID() uint32 {
	return c.id
}

func (c *Column) Name() string {
	return c.colName
}

func (c *Column) Type() SQLValueType {
	return c.colType
}

func (c *Column) MaxLen() int {
	switch c.colType {
	case BooleanType:
		return 1
	case IntegerType:
		return 8
	case TimestampType:
		return 8
	}
	return c.maxLen
}

func (c *Column) IsNullable() bool {
	return !c.notNull
}

func (c *Column) IsAutoIncremental() bool {
	return c.autoIncrement
}

func validMaxLenForType(maxLen int, sqlType SQLValueType) bool {
	switch sqlType {
	case BooleanType:
		return maxLen <= 1
	case IntegerType:
		return maxLen == 0 || maxLen == 8
	case TimestampType:
		return maxLen == 0 || maxLen == 8
	}

	return maxLen >= 0
}<|MERGE_RESOLUTION|>--- conflicted
+++ resolved
@@ -39,8 +39,6 @@
 	indexesByColID     map[uint32][]*Index
 	primaryIndex       *Index
 	autoIncrement      *Index
-	// autoIncrementPK    bool
-	// autoIncrementCol   *Column
 	maxPK              int64
 }
 
@@ -407,12 +405,7 @@
 		t.primaryIndex = index
 	}
 
-<<<<<<< HEAD
-
-	t.db.catalog.mutated = true
-
-=======
->>>>>>> c638f8b3
+
 	return index, nil
 }
 
