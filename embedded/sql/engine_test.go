/*
Copyright 2021 CodeNotary, Inc. All rights reserved.

Licensed under the Apache License, Version 2.0 (the "License");
you may not use this file except in compliance with the License.
You may obtain a copy of the License at

	http://www.apache.org/licenses/LICENSE-2.0

Unless required by applicable law or agreed to in writing, software
distributed under the License is distributed on an "AS IS" BASIS,
WITHOUT WARRANTIES OR CONDITIONS OF ANY KIND, either express or implied.
See the License for the specific language governing permissions and
limitations under the License.
*/
package sql

import (
	"encoding/hex"
	"errors"
	"fmt"
	"math"
	"os"
	"strings"
	"testing"
	"time"

	"github.com/codenotary/immudb/embedded/store"
	"github.com/stretchr/testify/require"
)

var sqlPrefix = []byte{2}

func TestCreateDatabase(t *testing.T) {
	catalogStore, err := store.Open("catalog_create_db", store.DefaultOptions())
	require.NoError(t, err)
	defer os.RemoveAll("catalog_create_db")

	dataStore, err := store.Open("sqldata_create_db", store.DefaultOptions())
	require.NoError(t, err)
	defer os.RemoveAll("sqldata_create_db")

	engine, err := NewEngine(catalogStore, dataStore, DefaultOptions().WithPrefix(sqlPrefix))
	require.NoError(t, err)

	err = engine.EnsureCatalogReady(nil)
	require.NoError(t, err)

	err = engine.EnsureCatalogReady(nil)
	require.NoError(t, err)

	err = engine.ReloadCatalog(nil)
	require.NoError(t, err)

	_, err = engine.ExecStmt("CREATE DATABASE db1", nil, true)
	require.NoError(t, err)

	_, err = engine.ExecStmt("CREATE DATABASE db1", nil, true)
	require.Equal(t, ErrDatabaseAlreadyExists, err)

	_, err = engine.ExecStmt("CREATE DATABASE db2", nil, true)
	require.NoError(t, err)

	err = engine.CloseSnapshot()
	require.NoError(t, err)

	err = engine.Close()
	require.NoError(t, err)
}

func TestUseDatabase(t *testing.T) {
	catalogStore, err := store.Open("catalog_use_db", store.DefaultOptions())
	require.NoError(t, err)
	defer os.RemoveAll("catalog_use_db")

	dataStore, err := store.Open("sqldata_use_db", store.DefaultOptions())
	require.NoError(t, err)
	defer os.RemoveAll("sqldata_use_db")

	engine, err := NewEngine(catalogStore, dataStore, DefaultOptions().WithPrefix(sqlPrefix))
	require.NoError(t, err)

	err = engine.UseDatabase("db1")
	require.Equal(t, ErrCatalogNotReady, err)

	_, err = engine.DatabaseInUse()
	require.Equal(t, ErrCatalogNotReady, err)

	_, err = engine.ExecStmt("CREATE DATABASE db1", nil, true)
	require.NoError(t, err)

	_, err = engine.DatabaseInUse()
	require.Equal(t, ErrNoDatabaseSelected, err)

	err = engine.UseDatabase("db1")
	require.NoError(t, err)

	db, err := engine.DatabaseInUse()
	require.NoError(t, err)
	require.Equal(t, "db1", db.name)

	err = engine.UseDatabase("db2")
	require.Equal(t, ErrDatabaseDoesNotExist, err)

	db, err = engine.DatabaseInUse()
	require.NoError(t, err)
	require.Equal(t, "db1", db.name)

	_, err = engine.ExecStmt("USE DATABASE db1", nil, true)
	require.NoError(t, err)

	_, err = engine.ExecStmt("USE DATABASE db2", nil, true)
	require.Equal(t, ErrDatabaseDoesNotExist, err)
}

func TestCreateTable(t *testing.T) {
	catalogStore, err := store.Open("catalog_create_table", store.DefaultOptions())
	require.NoError(t, err)
	defer os.RemoveAll("catalog_create_table")

	dataStore, err := store.Open("sqldata_create_table", store.DefaultOptions())
	require.NoError(t, err)
	defer os.RemoveAll("sqldata_create_table")

	engine, err := NewEngine(catalogStore, dataStore, DefaultOptions().WithPrefix(sqlPrefix))
	require.NoError(t, err)

	_, err = engine.ExecStmt("CREATE TABLE table1 (id INTEGER, PRIMARY KEY id)", nil, true)
	require.Equal(t, ErrNoDatabaseSelected, err)

	_, err = engine.ExecStmt("CREATE DATABASE db1", nil, true)
	require.NoError(t, err)

	err = engine.UseDatabase("db1")
	require.NoError(t, err)

	_, err = engine.ExecStmt("CREATE TABLE table1 (id INTEGER, ts TIMESTAMP, PRIMARY KEY id)", nil, true)
	require.ErrorIs(t, err, ErrNoSupported)

	_, err = engine.ExecStmt("CREATE TABLE table1 (name VARCHAR, PRIMARY KEY id)", nil, true)
	require.Equal(t, ErrColumnDoesNotExist, err)

	_, err = engine.ExecStmt("CREATE TABLE table1 (name VARCHAR, PRIMARY KEY name)", nil, true)
	require.ErrorIs(t, err, ErrLimitedKeyType)

	_, err = engine.ExecStmt("CREATE TABLE table1 (name VARCHAR[512], PRIMARY KEY name)", nil, true)
	require.ErrorIs(t, err, ErrLimitedKeyType)

	_, err = engine.ExecStmt("CREATE TABLE table1 (name VARCHAR[32], PRIMARY KEY name)", nil, true)
	require.NoError(t, err)

	_, err = engine.ExecStmt("CREATE TABLE table2 (id INTEGER, PRIMARY KEY id)", nil, true)
	require.NoError(t, err)

	_, err = engine.ExecStmt("CREATE TABLE table1 (id INTEGER, PRIMARY KEY id)", nil, true)
	require.Equal(t, ErrTableAlreadyExists, err)

	_, err = engine.ExecStmt("CREATE TABLE IF NOT EXISTS table1 (id INTEGER, PRIMARY KEY id)", nil, true)
	require.NoError(t, err)

	_, err = engine.ExecStmt("CREATE TABLE IF NOT EXISTS blob_table (id BLOB[2], PRIMARY KEY id)", nil, true)
	require.NoError(t, err)
}

func TestDumpCatalogTo(t *testing.T) {
	catalogStore, err := store.Open("dump_catalog_catalog", store.DefaultOptions())
	require.NoError(t, err)
	defer os.RemoveAll("dump_catalog_catalog")

	dataStore, err := store.Open("dump_catalog_data", store.DefaultOptions())
	require.NoError(t, err)
	defer os.RemoveAll("dump_catalog_data")

	engine, err := NewEngine(catalogStore, dataStore, DefaultOptions().WithPrefix(sqlPrefix))
	require.NoError(t, err)

	_, err = engine.ExecStmt("CREATE DATABASE db1", nil, true)
	require.NoError(t, err)

	err = engine.UseDatabase("db1")
	require.NoError(t, err)

	_, err = engine.ExecStmt("CREATE TABLE table1 (id INTEGER, PRIMARY KEY id)", nil, true)
	require.NoError(t, err)

	dumpedCatalogStore, err := store.Open("dumped_catalog_catalog", store.DefaultOptions())
	require.NoError(t, err)
	defer os.RemoveAll("dumped_catalog_catalog")

	err = engine.DumpCatalogTo("", "", nil)
	require.Equal(t, ErrIllegalArguments, err)

	err = engine.DumpCatalogTo("db1", "db2", dumpedCatalogStore)
	require.NoError(t, err)

	err = engine.DumpCatalogTo("db2", "db2", dumpedCatalogStore)
	require.Equal(t, ErrDatabaseDoesNotExist, err)

	err = engine.Close()
	require.NoError(t, err)

	err = engine.DumpCatalogTo("db1", "db2", dumpedCatalogStore)
	require.Equal(t, ErrAlreadyClosed, err)

	engine, err = NewEngine(dumpedCatalogStore, dataStore, DefaultOptions().WithPrefix(sqlPrefix))
	require.NoError(t, err)

	err = engine.EnsureCatalogReady(nil)
	require.NoError(t, err)

	exists, err := engine.ExistDatabase("db1")
	require.NoError(t, err)
	require.False(t, exists)

	exists, err = engine.ExistDatabase("db2")
	require.NoError(t, err)
	require.True(t, exists)

	err = engine.Close()
	require.NoError(t, err)
}

func TestAddColumn(t *testing.T) {
	catalogStore, err := store.Open("catalog_add_column", store.DefaultOptions())
	require.NoError(t, err)
	defer os.RemoveAll("catalog_add_column")

	dataStore, err := store.Open("sqldata_add_column", store.DefaultOptions())
	require.NoError(t, err)
	defer os.RemoveAll("sqldata_add_column")

	engine, err := NewEngine(catalogStore, dataStore, DefaultOptions().WithPrefix(sqlPrefix))
	require.NoError(t, err)

	_, err = engine.ExecStmt("CREATE TABLE table1 (id INTEGER, PRIMARY KEY id)", nil, true)
	require.Equal(t, ErrNoDatabaseSelected, err)

	_, err = engine.ExecStmt("CREATE DATABASE db1", nil, true)
	require.NoError(t, err)

	err = engine.UseDatabase("db1")
	require.NoError(t, err)

	_, err = engine.ExecStmt("CREATE TABLE table1 (name VARCHAR, PRIMARY KEY id)", nil, true)
	require.Equal(t, ErrColumnDoesNotExist, err)

	_, err = engine.ExecStmt("ALTER TABLE table1 ADD COLUMN surname VARCHAR", nil, true)
	require.Equal(t, ErrNoSupported, err)
}

func TestCreateIndex(t *testing.T) {
	catalogStore, err := store.Open("catalog_create_index", store.DefaultOptions())
	require.NoError(t, err)
	defer os.RemoveAll("catalog_create_index")

	dataStore, err := store.Open("sqldata_create_index", store.DefaultOptions())
	require.NoError(t, err)
	defer os.RemoveAll("sqldata_create_index")

	engine, err := NewEngine(catalogStore, dataStore, DefaultOptions().WithPrefix(sqlPrefix))
	require.NoError(t, err)

	_, err = engine.ExecStmt("CREATE DATABASE db1", nil, true)
	require.NoError(t, err)

	err = engine.UseDatabase("db1")
	require.NoError(t, err)

	_, err = engine.ExecStmt("CREATE TABLE table1 (id INTEGER, name VARCHAR[256], age INTEGER, active BOOLEAN, PRIMARY KEY id)", nil, true)
	require.NoError(t, err)

	db, err := engine.GetDatabaseByName("db1")
	require.NoError(t, err)
	require.NotNil(t, db)

	table, err := engine.GetTableByName("db1", "table1")
	require.NoError(t, err)
	require.Len(t, table.indexes, 1)

	_, err = engine.ExecStmt("CREATE INDEX ON table1(name)", nil, true)
	require.NoError(t, err)

	_, err = engine.ExecStmt("CREATE INDEX IF NOT EXISTS ON table1(name)", nil, true)
	require.NoError(t, err)

	col, err := table.GetColumnByName("name")
	require.NoError(t, err)

	indexed, err := table.IsIndexed(col.colName)
	require.NoError(t, err)
	require.True(t, indexed)

	_, err = engine.ExecStmt("CREATE INDEX ON table1(id)", nil, true)
	require.Equal(t, ErrIndexAlreadyExists, err)

	_, err = engine.ExecStmt("CREATE UNIQUE INDEX IF NOT EXISTS ON table1(id)", nil, true)
	require.NoError(t, err)

	_, err = engine.ExecStmt("CREATE INDEX ON table1(age)", nil, true)
	require.NoError(t, err)

	col, err = table.GetColumnByName("age")
	require.NoError(t, err)

	indexed, err = table.IsIndexed(col.colName)
	require.NoError(t, err)
	require.True(t, indexed)

	_, err = engine.ExecStmt("CREATE INDEX ON table1(name)", nil, true)
	require.Equal(t, ErrIndexAlreadyExists, err)

	_, err = engine.ExecStmt("CREATE INDEX ON table2(name)", nil, true)
	require.Equal(t, ErrTableDoesNotExist, err)

	_, err = engine.ExecStmt("CREATE INDEX ON table1(title)", nil, true)
	require.Equal(t, ErrColumnDoesNotExist, err)

	_, err = engine.ExecStmt("INSERT INTO table1(id, name, age) VALUES (1, 'name1', 50)", nil, true)
	require.NoError(t, err)

	_, err = engine.ExecStmt("INSERT INTO table1(name, age) VALUES ('name2', 10)", nil, true)
	require.ErrorIs(t, err, ErrPKCanNotBeNull)

	_, err = engine.ExecStmt("CREATE INDEX ON table1(active)", nil, true)
	require.Equal(t, ErrLimitedIndexCreation, err)
}

func TestUpsertInto(t *testing.T) {
	catalogStore, err := store.Open("catalog_upsert", store.DefaultOptions())
	require.NoError(t, err)
	defer os.RemoveAll("catalog_upsert")

	dataStore, err := store.Open("sqldata_upsert", store.DefaultOptions())
	require.NoError(t, err)
	defer os.RemoveAll("sqldata_upsert")

	engine, err := NewEngine(catalogStore, dataStore, DefaultOptions().WithPrefix(sqlPrefix))
	require.NoError(t, err)

	_, err = engine.ExecStmt("CREATE DATABASE db1", nil, true)
	require.NoError(t, err)

	_, err = engine.ExecStmt("UPSERT INTO table1 (id, title) VALUES (1, 'title1')", nil, true)
	require.ErrorIs(t, err, ErrNoDatabaseSelected)

	err = engine.UseDatabase("db1")
	require.NoError(t, err)

	_, err = engine.ExecStmt("UPSERT INTO table1 (id, title) VALUES (1, 'title1')", nil, true)
	require.Equal(t, ErrTableDoesNotExist, err)

	_, err = engine.ExecStmt(`CREATE TABLE table1 (
								id INTEGER, 
								title VARCHAR,
								amount INTEGER,
								active BOOLEAN NOT NULL,
								PRIMARY KEY id)`, nil, true)
	require.NoError(t, err)

	_, err = engine.ExecStmt("CREATE INDEX ON table1(active)", nil, true)
	require.NoError(t, err)

	_, err = engine.ExecStmt("CREATE UNIQUE INDEX ON table1(amount, active)", nil, true)
	require.NoError(t, err)

	_, err = engine.ExecStmt("UPSERT INTO table1 (id, title) VALUES (1, 'title1')", nil, true)
	require.Equal(t, ErrNotNullableColumnCannotBeNull, err)

	_, err = engine.ExecStmt("UPSERT INTO table1 (id, age) VALUES (1, 50)", nil, true)
	require.Equal(t, ErrColumnDoesNotExist, err)

	_, err = engine.ExecStmt("UPSERT INTO table1 (id, title, active) VALUES (@id, 'title1', true)", nil, true)
	require.Equal(t, ErrMissingParameter, err)

	params := make(map[string]interface{}, 1)
	params["id"] = [4]byte{1, 2, 3, 4}
	_, err = engine.ExecStmt("UPSERT INTO table1 (id, title, active) VALUES (@id, 'title1', true)", params, true)
	require.Equal(t, ErrUnsupportedParameter, err)

	params = make(map[string]interface{}, 1)
	params["id"] = []byte{1, 2, 3}
	_, err = engine.ExecStmt("UPSERT INTO table1 (id, title, active) VALUES (@id, 'title1', true)", params, true)
	require.Equal(t, ErrInvalidValue, err)

	_, err = engine.ExecStmt("UPSERT INTO table1 (id, title, active) VALUES (1, @title, false)", nil, true)
	require.Equal(t, ErrMissingParameter, err)

	params = make(map[string]interface{}, 1)
	params["title"] = uint64(1)
	_, err = engine.ExecStmt("UPSERT INTO table1 (id, title, active) VALUES (1, @title, true)", params, true)
	require.Equal(t, ErrInvalidValue, err)

	params = make(map[string]interface{}, 1)
	params["title"] = uint64(1)
	params["Title"] = uint64(2)
	_, err = engine.ExecStmt("UPSERT INTO table1 (id, title, active) VALUES (1, @title, true)", params, true)
	require.Equal(t, ErrDuplicatedParameters, err)

	summary, err := engine.ExecStmt("UPSERT INTO table1 (id, amount, active) VALUES (1, 10, true)", nil, true)
	require.NoError(t, err)
	require.NotNil(t, summary)
	require.Equal(t, summary.UpdatedRows, 1)

	_, err = engine.ExecStmt("UPSERT INTO table1 (id, amount, active) VALUES (2, 10, true)", nil, true)
	require.ErrorIs(t, err, store.ErrKeyAlreadyExists)

	t.Run("row with pk 1 should have active in false", func(t *testing.T) {
		summary, err = engine.ExecStmt("UPSERT INTO table1 (id, amount, active) VALUES (1, 20, false)", nil, true)
		require.NoError(t, err)
		require.NotNil(t, summary)
		require.Equal(t, summary.UpdatedRows, 1)

		r, err := engine.QueryStmt("SELECT amount, active FROM table1 WHERE id = 1", nil, true)
		require.NoError(t, err)

		row, err := r.Read()
		require.NoError(t, err)
		require.NotNil(t, row)
		require.Len(t, row.Values, 2)
		require.Equal(t, int64(20), row.Values[EncodeSelector("", "db1", "table1", "amount")].Value())
		require.False(t, row.Values[EncodeSelector("", "db1", "table1", "active")].Value().(bool))

		err = r.Close()
		require.NoError(t, err)
	})

	t.Run("row with pk 1 should have active in true", func(t *testing.T) {
		summary, err = engine.ExecStmt("UPSERT INTO table1 (id, amount, active) VALUES (1, 10, true)", nil, true)
		require.NoError(t, err)
		require.NotNil(t, summary)
		require.Equal(t, summary.UpdatedRows, 1)

		r, err := engine.QueryStmt("SELECT amount, active FROM table1 WHERE id = 1", nil, true)
		require.NoError(t, err)

		row, err := r.Read()
		require.NoError(t, err)
		require.NotNil(t, row)
		require.Len(t, row.Values, 2)
		require.Equal(t, int64(10), row.Values[EncodeSelector("", "db1", "table1", "amount")].Value())
		require.True(t, row.Values[EncodeSelector("", "db1", "table1", "active")].Value().(bool))

		err = r.Close()
		require.NoError(t, err)
	})

	_, err = engine.ExecStmt("UPSERT INTO table1 (Id, Title, Active) VALUES (1, 'some title', false)", nil, true)
	require.ErrorIs(t, err, ErrIndexedColumnCanNotBeNull)

	_, err = engine.ExecStmt("UPSERT INTO table1 (Id, Title, Amount, Active) VALUES (1, 'some title', 100, false)", nil, true)
	require.NoError(t, err)

	_, err = engine.ExecStmt("UPSERT INTO table1 (id, title, amount, active) VALUES (2, 'another title', 200, true)", nil, true)
	require.NoError(t, err)

	_, err = engine.ExecStmt("UPSERT INTO table1 (id) VALUES (1, 'yat')", nil, true)
	require.Equal(t, ErrInvalidNumberOfValues, err)

	_, err = engine.ExecStmt("UPSERT INTO table1 (id, id) VALUES (1, 2)", nil, true)
	require.Equal(t, ErrDuplicatedColumn, err)

	_, err = engine.ExecStmt("UPSERT INTO table1 (id, active) VALUES ('1', true)", nil, true)
	require.Equal(t, ErrInvalidValue, err)

	_, err = engine.ExecStmt("UPSERT INTO table1 (id, active) VALUES (NULL, false)", nil, true)
	require.Equal(t, ErrPKCanNotBeNull, err)

	_, err = engine.ExecStmt("UPSERT INTO table1 (id, title, active) VALUES (2, NULL, true)", nil, true)
	require.NoError(t, err)

	_, err = engine.ExecStmt("UPSERT INTO table1 (title, active) VALUES ('interesting title', true)", nil, true)
	require.Equal(t, ErrPKCanNotBeNull, err)

	_, err = engine.ExecStmt("CREATE TABLE IF NOT EXISTS blob_table (id BLOB[2], PRIMARY KEY id)", nil, true)
	require.NoError(t, err)
}

func TestInsertIntoEdgeCases(t *testing.T) {
	catalogStore, err := store.Open("catalog_insert", store.DefaultOptions())
	require.NoError(t, err)
	defer os.RemoveAll("catalog_insert")

	dataStore, err := store.Open("sqldata_insert", store.DefaultOptions())
	require.NoError(t, err)
	defer os.RemoveAll("sqldata_insert")

	engine, err := NewEngine(catalogStore, dataStore, DefaultOptions().WithPrefix(sqlPrefix))
	require.NoError(t, err)

	_, err = engine.ExecStmt("CREATE DATABASE db1", nil, true)
	require.NoError(t, err)

	err = engine.UseDatabase("db1")
	require.NoError(t, err)

	_, err = engine.ExecStmt("CREATE TABLE table1 (id INTEGER, title VARCHAR[10], active BOOLEAN, payload BLOB[2], PRIMARY KEY id)", nil, true)
	require.NoError(t, err)

	_, err = engine.ExecStmt("CREATE INDEX ON table1 (title)", nil, true)
	require.NoError(t, err)

	_, err = engine.ExecStmt("CREATE INDEX ON table1 (active)", nil, true)
	require.NoError(t, err)

	_, err = engine.ExecStmt("CREATE INDEX ON table1 (payload)", nil, true)
	require.NoError(t, err)

	_, err = engine.ExecStmt("INSERT INTO table1 (id, title, active, payload) VALUES (1, 'title1', true, x'00A1')", nil, true)
	require.NoError(t, err)

	t.Run("varchar key cases", func(t *testing.T) {
		_, err = engine.ExecStmt("INSERT INTO table1 (id, title, active, payload) VALUES (1, 'title123456789', true, x'00A1')", nil, true)
		require.ErrorIs(t, err, ErrMaxLengthExceeded)

		_, err = engine.ExecStmt("INSERT INTO table1 (id, title, active, payload) VALUES (1, 10, true, '00A1')", nil, true)
		require.ErrorIs(t, err, ErrInvalidValue)
	})

	t.Run("boolean key cases", func(t *testing.T) {
		_, err = engine.ExecStmt("INSERT INTO table1 (id, title, active, payload) VALUES (1, 'title1', 'true', x'00A1')", nil, true)
		require.ErrorIs(t, err, ErrInvalidValue)
	})

	t.Run("blob key cases", func(t *testing.T) {
		_, err = engine.ExecStmt("INSERT INTO table1 (id, title, active, payload) VALUES (1, 'title1', true, x'00A100A2')", nil, true)
		require.ErrorIs(t, err, ErrMaxLengthExceeded)

		_, err = engine.ExecStmt("INSERT INTO table1 (id, title, active, payload) VALUES (1, 'title1', true, '00A100A2')", nil, true)
		require.ErrorIs(t, err, ErrInvalidValue)
	})

	err = engine.Close()
	require.NoError(t, err)
}

func TestAutoIncrementPK(t *testing.T) {
	catalogStore, err := store.Open("catalog_auto_inc", store.DefaultOptions())
	require.NoError(t, err)
	defer os.RemoveAll("catalog_auto_inc")

	dataStore, err := store.Open("sqldata_auto_inc", store.DefaultOptions())
	require.NoError(t, err)
	defer os.RemoveAll("sqldata_auto_inc")

	engine, err := NewEngine(catalogStore, dataStore, DefaultOptions().WithPrefix(sqlPrefix))
	require.NoError(t, err)

	_, err = engine.ExecStmt("CREATE DATABASE db1", nil, true)
	require.NoError(t, err)

	err = engine.UseDatabase("db1")
	require.NoError(t, err)

	t.Run("invalid use of auto-increment type", func(t *testing.T) {
		_, err = engine.ExecStmt("CREATE TABLE table1 (id VARCHAR AUTO_INCREMENT, title VARCHAR, PRIMARY KEY id)", nil, true)
		require.ErrorIs(t, err, ErrAutoIncrementWrongType)
	})

	_, err = engine.ExecStmt("CREATE TABLE table1 (id INTEGER AUTO_INCREMENT, title VARCHAR, PRIMARY KEY id)", nil, true)
	require.NoError(t, err)


	summary, err := engine.ExecStmt("INSERT INTO table1(title) VALUES ('name1')", nil, true)
	require.NoError(t, err)
	require.Empty(t, summary.DDTxs)
	require.Len(t, summary.DMTxs, 1)
	require.Equal(t, uint64(1), summary.DMTxs[0].ID)
	require.Len(t, summary.LastInsertedPKs, 1)
	require.Equal(t, int64(1), summary.LastInsertedPKs["table1"])
	require.Equal(t, 1, summary.UpdatedRows)

	_, err = engine.ExecStmt("INSERT INTO table1(id, title) VALUES (2, 'name2')", nil, true)
	require.ErrorIs(t, err, ErrNoValueForAutoIncrementalColumn)

	_, err = engine.ExecStmt("UPSERT INTO table1(id, title) VALUES (2, 'name2')", nil, true)
	require.ErrorIs(t, err, store.ErrKeyNotFound)

	_, err = engine.ExecStmt("UPSERT INTO table1(id, title) VALUES (1, 'name11')", nil, true)
	require.NoError(t, err)

	err = engine.ReloadCatalog(nil)
	require.NoError(t, err)

	summary, err = engine.ExecStmt("INSERT INTO table1(title) VALUES ('name2')", nil, true)
	require.NoError(t, err)
	require.Empty(t, summary.DDTxs)
	require.Len(t, summary.DMTxs, 1)
	require.Equal(t, uint64(3), summary.DMTxs[0].ID)
	require.Len(t, summary.LastInsertedPKs, 1)
	require.Equal(t, int64(2), summary.LastInsertedPKs["table1"])
	require.Equal(t, 1, summary.UpdatedRows)

	summary, err = engine.ExecStmt(`
		BEGIN TRANSACTION
			INSERT INTO table1(title) VALUES ('name3');
			INSERT INTO table1(title) VALUES ('name4');
		COMMIT
	`, nil, true)
	require.NoError(t, err)
	require.Empty(t, summary.DDTxs)
	require.Len(t, summary.DMTxs, 1)
	require.Equal(t, uint64(4), summary.DMTxs[0].ID)
	require.Len(t, summary.LastInsertedPKs, 1)
	require.Equal(t, int64(4), summary.LastInsertedPKs["table1"])
	require.Equal(t, 2, summary.UpdatedRows)
}

<<<<<<< HEAD
func TestDelete(t *testing.T) {
	catalogStore, err := store.Open("catalog_delete", store.DefaultOptions())
	require.NoError(t, err)
	defer os.RemoveAll("catalog_delete")

	dataStore, err := store.Open("sqldata_delete", store.DefaultOptions())
	require.NoError(t, err)
	defer os.RemoveAll("sqldata_delete")
=======
func TestAutoIncrementUniqueIndex(t *testing.T) {
	catalogStore, err := store.Open("catalog_auto_inc", store.DefaultOptions())
	require.NoError(t, err)
	defer os.RemoveAll("catalog_auto_inc")

	dataStore, err := store.Open("sqldata_auto_inc", store.DefaultOptions())
	require.NoError(t, err)
	defer os.RemoveAll("sqldata_auto_inc")
>>>>>>> e6570fd5

	engine, err := NewEngine(catalogStore, dataStore, DefaultOptions().WithPrefix(sqlPrefix))
	require.NoError(t, err)

	_, err = engine.ExecStmt("CREATE DATABASE db1", nil, true)
	require.NoError(t, err)

<<<<<<< HEAD
	_, err = engine.ExecStmt("DELETE FROM table1", nil, true)
	require.ErrorIs(t, err, ErrNoDatabaseSelected)

	err = engine.UseDatabase("db1")
	require.NoError(t, err)

	_, err = engine.ExecStmt(`CREATE TABLE table1 (
		id INTEGER,
		title VARCHAR[50],
		active BOOLEAN,
		PRIMARY KEY id
	)`, nil, true)
	require.NoError(t, err)

	_, err = engine.ExecStmt("CREATE UNIQUE INDEX ON table1(title)", nil, true)
	require.NoError(t, err)

	_, err = engine.ExecStmt("CREATE INDEX ON table1(active)", nil, true)
	require.NoError(t, err)

	params, err := engine.InferParameters("DELETE FROM table1 WHERE active = @active")
	require.NoError(t, err)
	require.NotNil(t, params)
	require.Len(t, params, 1)
	require.Equal(t, params["active"], BooleanType)

	_, err = engine.ExecStmt("DELETE FROM table2", nil, true)
	require.ErrorIs(t, err, ErrTableDoesNotExist)

	_, err = engine.ExecStmt("DELETE FROM table1 WHERE name = 'name1'", nil, true)
	require.ErrorIs(t, err, ErrColumnDoesNotExist)

	t.Run("delete on empty table should complete without issues", func(t *testing.T) {
		summary, err := engine.ExecStmt("DELETE FROM table1", nil, true)
		require.NoError(t, err)
		require.NotNil(t, summary)
		require.Zero(t, summary.UpdatedRows)
	})

	rowCount := 10

	for i := 0; i < rowCount; i++ {
		_, err = engine.ExecStmt(fmt.Sprintf(`
			INSERT INTO table1 (id, title, active) VALUES (%d, 'title%d', %v)`, i, i, i%2 == 0), nil, true)
		require.NoError(t, err)
	}

	t.Run("deleting with contradiction should not produce any change", func(t *testing.T) {
		summary, err := engine.ExecStmt("DELETE FROM table1 WHERE false", nil, true)
		require.NoError(t, err)
		require.NotNil(t, summary)
		require.Zero(t, summary.UpdatedRows)
	})

	t.Run("deleting active rows should remove half of the rows", func(t *testing.T) {
		summary, err := engine.ExecStmt("DELETE FROM table1 WHERE active = @active", map[string]interface{}{"active": true}, true)
		require.NoError(t, err)
		require.NotNil(t, summary)
		require.Equal(t, rowCount/2, summary.UpdatedRows)

		r, err := engine.QueryStmt("SELECT COUNT() FROM table1", nil, true)
		require.NoError(t, err)

		row, err := r.Read()
		require.NoError(t, err)
		require.Equal(t, int64(rowCount/2), row.Values[EncodeSelector("", "db1", "table1", "col0")].Value())

		err = r.Close()
		require.NoError(t, err)

		r, err = engine.QueryStmt("SELECT COUNT() FROM table1 WHERE active", nil, true)
		require.NoError(t, err)

		row, err = r.Read()
		require.NoError(t, err)
		require.Equal(t, int64(0), row.Values[EncodeSelector("", "db1", "table1", "col0")].Value())

		err = r.Close()
		require.NoError(t, err)
	})
}

func TestUpdate(t *testing.T) {
	catalogStore, err := store.Open("catalog_update", store.DefaultOptions())
	require.NoError(t, err)
	defer os.RemoveAll("catalog_update")

	dataStore, err := store.Open("sqldata_update", store.DefaultOptions())
	require.NoError(t, err)
	defer os.RemoveAll("sqldata_update")

	engine, err := NewEngine(catalogStore, dataStore, DefaultOptions().WithPrefix(sqlPrefix))
	require.NoError(t, err)

	_, err = engine.ExecStmt("CREATE DATABASE db1", nil, true)
	require.NoError(t, err)

	_, err = engine.ExecStmt("UPDATE table1 SET title = 'title11' WHERE title = 'title", nil, true)
	require.ErrorIs(t, err, ErrNoDatabaseSelected)

	err = engine.UseDatabase("db1")
	require.NoError(t, err)

	_, err = engine.ExecStmt(`CREATE TABLE table1 (
		id INTEGER,
		title VARCHAR[50],
		active BOOLEAN,
		PRIMARY KEY id
	)`, nil, true)
	require.NoError(t, err)

	_, err = engine.ExecStmt("CREATE UNIQUE INDEX ON table1(title)", nil, true)
	require.NoError(t, err)

	_, err = engine.ExecStmt("CREATE INDEX ON table1(active)", nil, true)
	require.NoError(t, err)

	params, err := engine.InferParameters("UPDATE table1 SET active = @active")
	require.NoError(t, err)
	require.NotNil(t, params)
	require.Len(t, params, 1)
	require.Equal(t, params["active"], BooleanType)

	_, err = engine.ExecStmt("UPDATE table2 SET active = false", nil, true)
	require.ErrorIs(t, err, ErrTableDoesNotExist)

	_, err = engine.ExecStmt("UPDATE table1 SET name = 'name1'", nil, true)
	require.ErrorIs(t, err, ErrColumnDoesNotExist)

	t.Run("update on empty table should complete without issues", func(t *testing.T) {
		summary, err := engine.ExecStmt("UPDATE table1 SET active = false", nil, true)
		require.NoError(t, err)
		require.NotNil(t, summary)
		require.Zero(t, summary.UpdatedRows)
	})

	rowCount := 10

	for i := 0; i < rowCount; i++ {
		_, err = engine.ExecStmt(fmt.Sprintf(`
			INSERT INTO table1 (id, title, active) VALUES (%d, 'title%d', %v)`, i, i, i%2 == 0), nil, true)
		require.NoError(t, err)
	}

	t.Run("updating with contradiction should not produce any change", func(t *testing.T) {
		summary, err := engine.ExecStmt("UPDATE table1 SET active = false WHERE false", nil, true)
		require.NoError(t, err)
		require.NotNil(t, summary)
		require.Zero(t, summary.UpdatedRows)
	})

	t.Run("updating specific row should update only one row", func(t *testing.T) {
		summary, err := engine.ExecStmt("UPDATE table1 SET active = true WHERE title = @title", map[string]interface{}{"title": "title1"}, true)
		require.NoError(t, err)
		require.NotNil(t, summary)
		require.Equal(t, 1, summary.UpdatedRows)

		r, err := engine.QueryStmt("SELECT COUNT() FROM table1", nil, true)
		require.NoError(t, err)

		row, err := r.Read()
		require.NoError(t, err)
		require.Equal(t, int64(rowCount), row.Values[EncodeSelector("", "db1", "table1", "col0")].Value())

		err = r.Close()
		require.NoError(t, err)

		r, err = engine.QueryStmt("SELECT COUNT() FROM table1 WHERE active", nil, true)
		require.NoError(t, err)

		row, err = r.Read()
		require.NoError(t, err)
		require.Equal(t, int64(rowCount/2+1), row.Values[EncodeSelector("", "db1", "table1", "col0")].Value())

		err = r.Close()
		require.NoError(t, err)
	})
}
=======
	err = engine.UseDatabase("db1")
	require.NoError(t, err)

	t.Run("invalid use of auto-increment type", func(t *testing.T) {
		_, err := engine.ExecStmt("CREATE TABLE table1 (uid VARCHAR[256], number VARCHAR AUTO_INCREMENT, name VARCHAR, PRIMARY KEY uid)", nil, true)
		require.ErrorIs(t, err, ErrAutoIncrementWrongType)
	})

	t.Run("create table", func(t *testing.T) {
		_, err := engine.ExecStmt("CREATE TABLE table1 (uid VARCHAR[256], number INTEGER AUTO_INCREMENT, name VARCHAR, PRIMARY KEY uid)", nil, true)
		require.NoError(t, err)
	})

	t.Run("insert into newly created table", func(t *testing.T) {
		summary, err := engine.ExecStmt("INSERT INTO table1(uid, name) VALUES ('AE1R', 'Jhon')", nil, true)
		require.NoError(t, err)
		require.Empty(t, summary.DDTxs)
		require.Len(t, summary.DMTxs, 1)
		require.Equal(t, uint64(1), summary.DMTxs[0].ID)
		require.Len(t, summary.LastInsertedPKs, 1)
		require.Equal(t, int64(1), summary.LastInsertedPKs["table1"])
		require.Equal(t, 1, summary.UpdatedRows)
	})

	t.Run("test bad use of insertion", func(t *testing.T) {
		_, err := engine.ExecStmt("INSERT INTO table1(uid, number, name) VALUES ('XAPGH', 2, 'Jhon')", nil, true)
		require.ErrorIs(t, err, ErrNoValueForAutoIncrementalColumn)

		_, err = engine.ExecStmt("UPSERT INTO table1(uid, number, name) VALUES ('FZAK', 1, 'Ben')", nil, true)
		require.ErrorIs(t, err, ErrLimitedUpsert)

		//_, err = engine.ExecStmt("UPSERT INTO table1(uid, name) VALUES ('FZAK', 'Ben')", nil, true)
		//require.NoError(t, err)
	})

	t.Run("reload catalog", func(t *testing.T) {
		err := engine.ReloadCatalog(nil)
		require.NoError(t, err)
	})

	t.Run("insert one entry after catalog reload", func(t *testing.T) {
		summary, err := engine.ExecStmt("INSERT INTO table1(uid, name) VALUES ('BEKZ', 'Marc')", nil, true)
		require.NoError(t, err)
		require.Empty(t, summary.DDTxs)
		require.Len(t, summary.DMTxs, 1)
		require.Equal(t, uint64(2), summary.DMTxs[0].ID)
		require.Len(t, summary.LastInsertedPKs, 1)
		require.Equal(t, int64(2), summary.LastInsertedPKs["table1"])
		require.Equal(t, 1, summary.UpdatedRows)
	})

	t.Run("insert two entries inside transaction", func(t *testing.T) {
		summary, err := engine.ExecStmt(`
		BEGIN TRANSACTION
			INSERT INTO table1(uid, name) VALUES ('VBKZ', 'name3');
			INSERT INTO table1(uid, name) VALUES ('FZKB', 'name4');
		COMMIT
	`, nil, true)
		require.NoError(t, err)
		require.Empty(t, summary.DDTxs)
		require.Len(t, summary.DMTxs, 1)
		require.Equal(t, uint64(3), summary.DMTxs[0].ID)
		require.Len(t, summary.LastInsertedPKs, 1)
		require.Equal(t, int64(4), summary.LastInsertedPKs["table1"])
		require.Equal(t, 2, summary.UpdatedRows)
	})
}

>>>>>>> e6570fd5
func TestTransactions(t *testing.T) {
	catalogStore, err := store.Open("catalog_tx", store.DefaultOptions())
	require.NoError(t, err)
	defer os.RemoveAll("catalog_tx")

	dataStore, err := store.Open("sqldata_tx", store.DefaultOptions())
	require.NoError(t, err)
	defer os.RemoveAll("sqldata_tx")

	engine, err := NewEngine(catalogStore, dataStore, DefaultOptions().WithPrefix(sqlPrefix))
	require.NoError(t, err)

	_, err = engine.ExecStmt("CREATE DATABASE db1", nil, true)
	require.NoError(t, err)

	err = engine.UseDatabase("db1")
	require.NoError(t, err)

	_, err = engine.ExecStmt(`CREATE TABLE table1 (
									id INTEGER,
									title VARCHAR,
									PRIMARY KEY id
								)`, nil, true)
	require.NoError(t, err)

	_, err = engine.ExecStmt(`
		BEGIN TRANSACTION
			CREATE INDEX ON table2(title)
		COMMIT
		`, nil, true)
	require.Equal(t, ErrTableDoesNotExist, err)

	_, err = engine.ExecStmt(`
		BEGIN TRANSACTION
			UPSERT INTO table1 (id, title) VALUES (1, 'title1');
			UPSERT INTO table1 (id, title) VALUES (2, 'title2');
		COMMIT
		`, nil, true)
	require.NoError(t, err)

	_, err = engine.ExecStmt(`
		BEGIN TRANSACTION
			CREATE TABLE table2 (id INTEGER, title VARCHAR[100], age INTEGER, PRIMARY KEY id);
			CREATE INDEX ON table2(title);
		COMMIT
		`, nil, true)
	require.NoError(t, err)

	_, err = engine.ExecStmt(`
		BEGIN TRANSACTION
			CREATE INDEX ON table2(age);
			INSERT INTO table2 (id, title, age) VALUES (1, 'title1', 40);
		COMMIT
		`, nil, true)
	require.Equal(t, ErrDDLorDMLTxOnly, err)
}

func TestUseSnapshot(t *testing.T) {
	catalogStore, err := store.Open("catalog_snap", store.DefaultOptions())
	require.NoError(t, err)
	defer os.RemoveAll("catalog_snap")

	dataStore, err := store.Open("sqldata_snap", store.DefaultOptions())
	require.NoError(t, err)
	defer os.RemoveAll("sqldata_snap")

	engine, err := NewEngine(catalogStore, dataStore, DefaultOptions().WithPrefix(sqlPrefix))
	require.NoError(t, err)

	_, err = engine.ExecStmt("CREATE DATABASE db1", nil, true)
	require.NoError(t, err)

	err = engine.UseDatabase("db1")
	require.NoError(t, err)

	_, err = engine.ExecStmt("CREATE TABLE table1 (id INTEGER, title VARCHAR, PRIMARY KEY id)", nil, true)
	require.NoError(t, err)

	_, err = engine.ExecStmt("USE SNAPSHOT SINCE TX 1", nil, true)
	require.Equal(t, ErrNoSupported, err)

	err = engine.UseSnapshot(1, 1)
	require.Equal(t, ErrTxDoesNotExist, err)

	err = engine.UseSnapshot(0, 1)
	require.Equal(t, ErrTxDoesNotExist, err)

	err = engine.UseSnapshot(1, 1)
	require.Equal(t, ErrTxDoesNotExist, err)

	err = engine.UseSnapshot(1, 2)
	require.Equal(t, ErrIllegalArguments, err)

	_, err = engine.ExecStmt(`
		BEGIN TRANSACTION
			UPSERT INTO table1 (id, title) VALUES (1, 'title1');
			UPSERT INTO table1 (id, title) VALUES (2, 'title2');
		COMMIT
		`, nil, true)
	require.NoError(t, err)

	err = engine.UseSnapshot(1, 0)
	require.NoError(t, err)

	err = engine.RenewSnapshot()
	require.NoError(t, err)

	err = engine.CloseSnapshot()
	require.NoError(t, err)

	err = engine.UseSnapshot(0, 1)
	require.NoError(t, err)

	err = engine.UseSnapshot(1, 1)
	require.NoError(t, err)
}

func TestEncodeRawValue(t *testing.T) {
	b, err := EncodeValue(int64(1), IntegerType, 0)
	require.NoError(t, err)
	require.EqualValues(t, []byte{0, 0, 0, 8, 0, 0, 0, 0, 0, 0, 0, 1}, b)

	b, err = EncodeValue(true, IntegerType, 0)
	require.ErrorIs(t, err, ErrInvalidValue)
	require.Nil(t, b)

	b, err = EncodeValue(true, BooleanType, 0)
	require.NoError(t, err)
	require.EqualValues(t, []byte{0, 0, 0, 1, 1}, b)

	b, err = EncodeValue(uint64(1), BooleanType, 0)
	require.ErrorIs(t, err, ErrInvalidValue)
	require.Nil(t, b)

	b, err = EncodeValue("title", VarcharType, 0)
	require.NoError(t, err)
	require.EqualValues(t, []byte{0, 0, 0, 5, 't', 'i', 't', 'l', 'e'}, b)

	b, err = EncodeValue(uint64(1), VarcharType, 0)
	require.ErrorIs(t, err, ErrInvalidValue)
	require.Nil(t, b)

	b, err = EncodeValue([]byte{}, BLOBType, 0)
	require.NoError(t, err)
	require.EqualValues(t, []byte{0, 0, 0, 0}, b)

	b, err = EncodeValue(nil, BLOBType, 0)
	require.NoError(t, err)
	require.EqualValues(t, []byte{0, 0, 0, 0}, b)

	b, err = EncodeValue(uint64(1), BLOBType, 0)
	require.ErrorIs(t, err, ErrInvalidValue)
	require.Nil(t, b)

	b, err = EncodeValue(uint64(1), "invalid type", 0)
	require.ErrorIs(t, err, ErrInvalidValue)
	require.Nil(t, b)

	// Max allowed key size is 32 bytes
	b, err = EncodeValue("012345678901234567890123456789012", VarcharType, 32)
	require.ErrorIs(t, err, ErrMaxLengthExceeded)
	require.Nil(t, b)

	_, err = EncodeValue("01234567890123456789012345678902", VarcharType, 0)
	require.NoError(t, err)

	_, err = EncodeValue("012345678901234567890123456789012", VarcharType, 0)
	require.NoError(t, err)

	b, err = EncodeValue([]byte{
		0, 1, 2, 3, 4, 5, 6, 7, 8, 9, 0, 1, 2, 3, 4, 5, 6, 7, 8, 9,
		0, 1, 2, 3, 4, 5, 6, 7, 8, 9, 0, 1, 2,
	}, BLOBType, 32)
	require.ErrorIs(t, err, ErrMaxLengthExceeded)
	require.Nil(t, b)

	_, err = EncodeValue([]byte{
		0, 1, 2, 3, 4, 5, 6, 7, 8, 9, 0, 1, 2, 3, 4, 5, 6, 7, 8, 9,
		0, 1, 2, 3, 4, 5, 6, 7, 8, 9, 0, 1,
	}, BLOBType, 0)
	require.NoError(t, err)

	_, err = EncodeValue([]byte{
		0, 1, 2, 3, 4, 5, 6, 7, 8, 9, 0, 1, 2, 3, 4, 5, 6, 7, 8, 9,
		0, 1, 2, 3, 4, 5, 6, 7, 8, 9, 0, 1, 2,
	}, BLOBType, 0)
	require.NoError(t, err)
}

func TestEncodeValue(t *testing.T) {
	b, err := EncodeValue((&Number{val: 1}).Value(), IntegerType, 0)
	require.NoError(t, err)
	require.EqualValues(t, []byte{0, 0, 0, 8, 0, 0, 0, 0, 0, 0, 0, 1}, b)

	b, err = EncodeValue((&Bool{val: true}).Value(), IntegerType, 0)
	require.ErrorIs(t, err, ErrInvalidValue)
	require.Nil(t, b)

	b, err = EncodeValue((&Bool{val: true}).Value(), BooleanType, 0)
	require.NoError(t, err)
	require.EqualValues(t, []byte{0, 0, 0, 1, 1}, b)

	b, err = EncodeValue((&Number{val: 1}).Value(), BooleanType, 0)
	require.ErrorIs(t, err, ErrInvalidValue)
	require.Nil(t, b)

	b, err = EncodeValue((&Varchar{val: "title"}).Value(), VarcharType, 0)
	require.NoError(t, err)
	require.EqualValues(t, []byte{0, 0, 0, 5, 't', 'i', 't', 'l', 'e'}, b)

	b, err = EncodeValue((&Number{val: 1}).Value(), VarcharType, 0)
	require.ErrorIs(t, err, ErrInvalidValue)
	require.Nil(t, b)

	b, err = EncodeValue((&Blob{val: []byte{}}).Value(), BLOBType, 50)
	require.NoError(t, err)
	require.EqualValues(t, []byte{0, 0, 0, 0}, b)

	b, err = EncodeValue((&Blob{val: nil}).Value(), BLOBType, 50)
	require.NoError(t, err)
	require.EqualValues(t, []byte{0, 0, 0, 0}, b)

	b, err = EncodeValue((&Number{val: 1}).Value(), BLOBType, 50)
	require.ErrorIs(t, err, ErrInvalidValue)
	require.Nil(t, b)

	b, err = EncodeValue((&Number{val: 1}).Value(), "invalid type", 50)
	require.ErrorIs(t, err, ErrInvalidValue)
	require.Nil(t, b)

	// Max allowed key size is 32 bytes
	b, err = EncodeValue((&Varchar{val: "012345678901234567890123456789012"}).Value(), VarcharType, 32)
	require.ErrorIs(t, err, ErrMaxLengthExceeded)
	require.Nil(t, b)

	_, err = EncodeValue((&Varchar{val: "01234567890123456789012345678902"}).Value(), VarcharType, 256)
	require.NoError(t, err)

	_, err = EncodeValue((&Varchar{val: "012345678901234567890123456789012"}).Value(), VarcharType, 256)
	require.NoError(t, err)

	b, err = EncodeValue((&Blob{val: []byte{
		0, 1, 2, 3, 4, 5, 6, 7, 8, 9, 0, 1, 2, 3, 4, 5, 6, 7, 8, 9,
		0, 1, 2, 3, 4, 5, 6, 7, 8, 9, 0, 1, 2,
	}}).Value(), BLOBType, 32)
	require.ErrorIs(t, err, ErrMaxLengthExceeded)
	require.Nil(t, b)

	_, err = EncodeValue((&Blob{val: []byte{
		0, 1, 2, 3, 4, 5, 6, 7, 8, 9, 0, 1, 2, 3, 4, 5, 6, 7, 8, 9,
		0, 1, 2, 3, 4, 5, 6, 7, 8, 9, 0, 1,
	}}).Value(), BLOBType, 256)
	require.NoError(t, err)

	_, err = EncodeValue((&Blob{val: []byte{
		0, 1, 2, 3, 4, 5, 6, 7, 8, 9, 0, 1, 2, 3, 4, 5, 6, 7, 8, 9,
		0, 1, 2, 3, 4, 5, 6, 7, 8, 9, 0, 1, 2,
	}}).Value(), BLOBType, 256)
	require.NoError(t, err)
}

func TestClosing(t *testing.T) {
	catalogStore, err := store.Open("catalog_closing", store.DefaultOptions())
	require.NoError(t, err)
	defer os.RemoveAll("catalog_closing")

	dataStore, err := store.Open("sqldata_closing", store.DefaultOptions())
	require.NoError(t, err)
	defer os.RemoveAll("sqldata_closing")

	_, err = NewEngine(nil, nil, nil)
	require.Equal(t, ErrIllegalArguments, err)

	engine, err := NewEngine(catalogStore, dataStore, DefaultOptions().WithPrefix(sqlPrefix))
	require.NoError(t, err)

	err = engine.Close()
	require.NoError(t, err)

	err = engine.Close()
	require.Equal(t, ErrAlreadyClosed, err)

	_, err = engine.ExistDatabase("db1")
	require.Equal(t, ErrAlreadyClosed, err)

	err = engine.UseDatabase("db1")
	require.Equal(t, ErrAlreadyClosed, err)

	_, err = engine.GetDatabaseByName("db1")
	require.Equal(t, ErrAlreadyClosed, err)

	_, err = engine.GetTableByName("db1", "table1")
	require.Equal(t, ErrAlreadyClosed, err)

	_, err = engine.DatabaseInUse()
	require.Equal(t, ErrAlreadyClosed, err)

	err = engine.UseSnapshot(0, 0)
	require.Equal(t, ErrAlreadyClosed, err)

	err = engine.RenewSnapshot()
	require.Equal(t, ErrAlreadyClosed, err)

	err = engine.CloseSnapshot()
	require.Equal(t, ErrAlreadyClosed, err)

	_, err = engine.InferParameters("CREATE DATABASE db1")
	require.Equal(t, ErrAlreadyClosed, err)

	_, err = engine.InferParametersPreparedStmt(&TxStmt{})
	require.Equal(t, ErrAlreadyClosed, err)

	err = engine.EnsureCatalogReady(nil)
	require.Equal(t, ErrAlreadyClosed, err)

	err = engine.ReloadCatalog(nil)
	require.Equal(t, ErrAlreadyClosed, err)
}

func TestQuery(t *testing.T) {
	catalogStore, err := store.Open("catalog_q", store.DefaultOptions())
	require.NoError(t, err)
	defer os.RemoveAll("catalog_q")

	dataStore, err := store.Open("sqldata_q", store.DefaultOptions())
	require.NoError(t, err)
	defer os.RemoveAll("sqldata_q")

	engine, err := NewEngine(catalogStore, dataStore, DefaultOptions().WithPrefix(sqlPrefix))
	require.NoError(t, err)

	_, err = engine.QueryStmt("SELECT id FROM table1", nil, true)
	require.Equal(t, ErrCatalogNotReady, err)

	_, err = engine.ExecStmt("CREATE DATABASE db1", nil, true)
	require.NoError(t, err)

	_, err = engine.QueryStmt("SELECT id FROM table1", nil, true)
	require.Equal(t, ErrNoDatabaseSelected, err)

	_, err = engine.QueryStmt("SELECT * FROM table1", nil, true)
	require.Equal(t, ErrNoDatabaseSelected, err)

	_, err = engine.ExecStmt("SELECT id FROM table1", nil, true)
	require.Equal(t, ErrNoDatabaseSelected, err)

	err = engine.UseDatabase("db1")
	require.NoError(t, err)

	_, err = engine.QueryStmt("SELECT id FROM db2.table1", nil, true)
	require.Equal(t, ErrDatabaseDoesNotExist, err)

	_, err = engine.QueryStmt("SELECT id FROM table1", nil, true)
	require.Equal(t, ErrTableDoesNotExist, err)

	_, err = engine.ExecStmt(`CREATE TABLE table1 (
								id INTEGER,
								ts INTEGER,
								title VARCHAR,
								active BOOLEAN,
								payload BLOB,
								PRIMARY KEY id)`, nil, true)
	require.NoError(t, err)

	params := make(map[string]interface{})
	params["id"] = 0

	r, err := engine.QueryStmt("SELECT id FROM db1.table1 WHERE id >= @id", nil, true)
	require.NoError(t, err)

	orderBy := r.OrderBy()
	require.NotNil(t, orderBy)
	require.Len(t, orderBy, 1)
	require.Equal(t, "id", orderBy[0].Column)
	require.Equal(t, "table1", orderBy[0].Table)
	require.Equal(t, "db1", orderBy[0].Database)

	_, err = r.Read()
	require.Equal(t, ErrNoMoreRows, err)

	err = r.Close()
	require.NoError(t, err)

	r, err = engine.QueryStmt("SELECT * FROM db1.table1", nil, true)
	require.NoError(t, err)

	_, err = r.Read()
	require.Equal(t, ErrNoMoreRows, err)

	err = r.Close()
	require.NoError(t, err)

	rowCount := 10

	start := time.Now().UnixNano()

	for i := 0; i < rowCount; i++ {
		encPayload := hex.EncodeToString([]byte(fmt.Sprintf("blob%d", i)))
		_, err = engine.ExecStmt(fmt.Sprintf(`
			UPSERT INTO table1 (id, ts, title, active, payload)
			VALUES (%d, NOW(), 'title%d', %v, x'%s')
		`, i, i, i%2 == 0, encPayload), nil, true)
		require.NoError(t, err)
	}

	t.Run("should resolve every row", func(t *testing.T) {
		r, err = engine.QueryStmt("SELECT * FROM table1", nil, true)
		require.NoError(t, err)

		colsBySel, err := r.colsBySelector()
		require.NoError(t, err)
		require.Len(t, colsBySel, 5)

		require.Equal(t, "db1", r.ImplicitDB())
		require.Equal(t, "table1", r.ImplicitTable())

		cols, err := r.Columns()
		require.NoError(t, err)
		require.Len(t, cols, 5)

		for i := 0; i < rowCount; i++ {
			row, err := r.Read()
			require.NoError(t, err)
			require.NotNil(t, row)
			require.Len(t, row.Values, 5)
			require.Less(t, int64(start), row.Values[EncodeSelector("", "db1", "table1", "ts")].Value())
			require.Equal(t, int64(i), row.Values[EncodeSelector("", "db1", "table1", "id")].Value())
			require.Equal(t, fmt.Sprintf("title%d", i), row.Values[EncodeSelector("", "db1", "table1", "title")].Value())
			require.Equal(t, i%2 == 0, row.Values[EncodeSelector("", "db1", "table1", "active")].Value())

			encPayload := []byte(fmt.Sprintf("blob%d", i))
			require.Equal(t, []byte(encPayload), row.Values[EncodeSelector("", "db1", "table1", "payload")].Value())
		}

		_, err = r.Read()
		require.Equal(t, ErrNoMoreRows, err)

		err = r.Close()
		require.NoError(t, err)
	})

	t.Run("should fail reading due to non-existent column", func(t *testing.T) {
		r, err := engine.QueryStmt("SELECT id1 FROM table1", nil, true)
		require.NoError(t, err)

		row, err := r.Read()
		require.Equal(t, ErrColumnDoesNotExist, err)
		require.Nil(t, row)

		err = r.Close()
		require.NoError(t, err)
	})

	t.Run("should resolve every row with two-time table aliasing", func(t *testing.T) {
		r, err = engine.QueryStmt(fmt.Sprintf(`
			SELECT * FROM table1 AS mytable1 WHERE mytable1.id >= 0 LIMIT %d
		`, rowCount), nil, true)
		require.NoError(t, err)

		colsBySel, err := r.colsBySelector()
		require.NoError(t, err)
		require.Len(t, colsBySel, 5)

		require.Equal(t, "db1", r.ImplicitDB())
		require.Equal(t, "mytable1", r.ImplicitTable())

		cols, err := r.Columns()
		require.NoError(t, err)
		require.Len(t, cols, 5)

		for i := 0; i < rowCount; i++ {
			row, err := r.Read()
			require.NoError(t, err)
			require.NotNil(t, row)
			require.Len(t, row.Values, 5)
			require.Less(t, int64(start), row.Values[EncodeSelector("", "db1", "mytable1", "ts")].Value())
			require.Equal(t, int64(i), row.Values[EncodeSelector("", "db1", "mytable1", "id")].Value())
			require.Equal(t, fmt.Sprintf("title%d", i), row.Values[EncodeSelector("", "db1", "mytable1", "title")].Value())
			require.Equal(t, i%2 == 0, row.Values[EncodeSelector("", "db1", "mytable1", "active")].Value())

			encPayload := []byte(fmt.Sprintf("blob%d", i))
			require.Equal(t, []byte(encPayload), row.Values[EncodeSelector("", "db1", "mytable1", "payload")].Value())
		}

		_, err = r.Read()
		require.Equal(t, ErrNoMoreRows, err)

		err = r.Close()
		require.NoError(t, err)
	})

	t.Run("should resolve every row with column and two-time table aliasing", func(t *testing.T) {
		r, err = engine.QueryStmt(fmt.Sprintf(`
			SELECT mytable1.id AS D, ts, Title, payload, Active FROM table1 mytable1 WHERE mytable1.id >= 0 LIMIT %d
		`, rowCount), nil, true)
		require.NoError(t, err)

		colsBySel, err := r.colsBySelector()
		require.NoError(t, err)
		require.Len(t, colsBySel, 5)

		require.Equal(t, "db1", r.ImplicitDB())
		require.Equal(t, "mytable1", r.ImplicitTable())

		cols, err := r.Columns()
		require.NoError(t, err)
		require.Len(t, cols, 5)

		for i := 0; i < rowCount; i++ {
			row, err := r.Read()
			require.NoError(t, err)
			require.NotNil(t, row)
			require.Len(t, row.Values, 5)
			require.Less(t, int64(start), row.Values[EncodeSelector("", "db1", "mytable1", "ts")].Value())
			require.Equal(t, int64(i), row.Values[EncodeSelector("", "db1", "mytable1", "d")].Value())
			require.Equal(t, fmt.Sprintf("title%d", i), row.Values[EncodeSelector("", "db1", "mytable1", "title")].Value())
			require.Equal(t, i%2 == 0, row.Values[EncodeSelector("", "db1", "mytable1", "active")].Value())

			encPayload := []byte(fmt.Sprintf("blob%d", i))
			require.Equal(t, []byte(encPayload), row.Values[EncodeSelector("", "db1", "mytable1", "payload")].Value())
		}

		_, err = r.Read()
		require.Equal(t, ErrNoMoreRows, err)

		err = r.Close()
		require.NoError(t, err)
	})

	r, err = engine.QueryStmt("SELECT id, title, active, payload FROM table1 ORDER BY title", nil, true)
	require.Equal(t, ErrLimitedOrderBy, err)
	require.Nil(t, r)

	r, err = engine.QueryStmt("SELECT Id, Title, Active, payload FROM Table1 ORDER BY Id DESC", nil, true)
	require.NoError(t, err)

	for i := 0; i < rowCount; i++ {
		row, err := r.Read()
		require.NoError(t, err)
		require.NotNil(t, row)
		require.Len(t, row.Values, 4)

		require.Equal(t, int64(rowCount-1-i), row.Values[EncodeSelector("", "db1", "table1", "id")].Value())
		require.Equal(t, fmt.Sprintf("title%d", rowCount-1-i), row.Values[EncodeSelector("", "db1", "table1", "title")].Value())
		require.Equal(t, (rowCount-1-i)%2 == 0, row.Values[EncodeSelector("", "db1", "table1", "active")].Value())

		encPayload := []byte(fmt.Sprintf("blob%d", rowCount-1-i))
		require.Equal(t, []byte(encPayload), row.Values[EncodeSelector("", "db1", "table1", "payload")].Value())
	}

	err = r.Close()
	require.NoError(t, err)

	r, err = engine.QueryStmt("SELECT id FROM table1 WHERE id", nil, true)
	require.NoError(t, err)

	_, err = r.Read()
	require.Equal(t, ErrInvalidCondition, err)

	err = r.Close()
	require.NoError(t, err)

	params = make(map[string]interface{})
	params["some_param1"] = true

	r, err = engine.QueryStmt("SELECT id FROM table1 WHERE active = @some_param1", nil, true)
	require.NoError(t, err)

	_, err = r.Read()
	require.Equal(t, ErrMissingParameter, err)

	r.SetParameters(params)

	row, err := r.Read()
	require.NoError(t, err)
	require.Equal(t, int64(2), row.Values[EncodeSelector("", "db1", "table1", "id")].Value())

	err = r.Close()
	require.NoError(t, err)

	params = make(map[string]interface{})
	params["some_param"] = true

	encPayloadPrefix := hex.EncodeToString([]byte("blob"))

	r, err = engine.QueryStmt(fmt.Sprintf(`
		SELECT id, title, active
		FROM table1
		WHERE active = @some_param AND title > 'title' AND payload >= x'%s' AND title LIKE 't`, encPayloadPrefix), params, true)
	require.NoError(t, err)

	for i := 0; i < rowCount/2; i += 2 {
		row, err := r.Read()
		require.NoError(t, err)
		require.NotNil(t, row)
		require.Len(t, row.Values, 3)

		require.Equal(t, int64(i), row.Values[EncodeSelector("", "db1", "table1", "id")].Value())
		require.Equal(t, fmt.Sprintf("title%d", i), row.Values[EncodeSelector("", "db1", "table1", "title")].Value())
		require.Equal(t, params["some_param"], row.Values[EncodeSelector("", "db1", "table1", "active")].Value())
	}

	err = r.Close()
	require.NoError(t, err)

	r, err = engine.QueryStmt("SELECT * FROM table1 WHERE id = 0", nil, true)
	require.NoError(t, err)

	cols, err := r.Columns()
	require.NoError(t, err)
	require.Len(t, cols, 5)

	row, err = r.Read()
	require.NoError(t, err)
	require.Len(t, row.Values, 5)

	err = r.Close()
	require.NoError(t, err)

	r, err = engine.QueryStmt("SELECT id, title, active FROM table1 WHERE id / 0", nil, true)
	require.NoError(t, err)

	_, err = r.Read()
	require.Equal(t, ErrDivisionByZero, err)

	err = r.Close()
	require.NoError(t, err)

	r, err = engine.QueryStmt("SELECT id, title, active FROM table1 WHERE id + 1/1 > 1 * (1 - 0)", nil, true)
	require.NoError(t, err)

	_, err = r.Read()
	require.NoError(t, err)

	err = r.Close()
	require.NoError(t, err)

	r, err = engine.QueryStmt("SELECT id, title, active FROM table1 WHERE id = 0 AND NOT active OR active", nil, true)
	require.NoError(t, err)

	_, err = r.Read()
	require.NoError(t, err)

	err = r.Close()
	require.NoError(t, err)

	r, err = engine.QueryStmt("INVALID QUERY", nil, false)
	require.EqualError(t, err, "syntax error: unexpected IDENTIFIER")
	require.Nil(t, r)

	r, err = engine.QueryStmt("UPSERT INTO table1 (id) VALUES(1)", nil, false)
	require.ErrorIs(t, err, ErrExpectingDQLStmt)
	require.Nil(t, r)

	r, err = engine.QueryStmt("UPSERT INTO table1 (id) VALUES(1); UPSERT INTO table1 (id) VALUES(1)", nil, false)
	require.ErrorIs(t, err, ErrExpectingDQLStmt)
	require.Nil(t, r)

	r, err = engine.QueryPreparedStmt(nil, nil, false)
	require.ErrorIs(t, err, ErrIllegalArguments)
	require.Nil(t, r)

	params = make(map[string]interface{})
	params["null_param"] = nil

	r, err = engine.QueryStmt("SELECT id FROM table1 WHERE active = @null_param", params, true)
	require.NoError(t, err)

	_, err = r.Read()
	require.ErrorIs(t, err, ErrNoMoreRows)

	err = r.Close()
	require.NoError(t, err)

	err = engine.Close()
	require.NoError(t, err)

	r, err = engine.QueryStmt("SELECT * FROM table1", nil, true)
	require.ErrorIs(t, err, ErrAlreadyClosed)
	require.Nil(t, r)

	r, err = engine.QueryStmt("SELECT * FROM table1", nil, false)
	require.ErrorIs(t, err, ErrAlreadyClosed)
	require.Nil(t, r)
}

func TestQueryDistinct(t *testing.T) {
	catalogStore, err := store.Open("catalog_qd", store.DefaultOptions())
	require.NoError(t, err)
	defer os.RemoveAll("catalog_qd")

	dataStore, err := store.Open("sqldata_qd", store.DefaultOptions())
	require.NoError(t, err)
	defer os.RemoveAll("sqldata_qd")

	opts := DefaultOptions().WithPrefix(sqlPrefix).WithDistinctLimit(4)
	engine, err := NewEngine(catalogStore, dataStore, opts)
	require.NoError(t, err)

	_, err = engine.ExecStmt("CREATE DATABASE db1", nil, true)
	require.NoError(t, err)

	err = engine.UseDatabase("db1")
	require.NoError(t, err)

	_, err = engine.ExecStmt(`CREATE TABLE table1 (
								id INTEGER AUTO_INCREMENT,
								title VARCHAR,
								amount INTEGER,
								active BOOLEAN,
								PRIMARY KEY id)`, nil, true)
	require.NoError(t, err)

	_, err = engine.ExecStmt(`INSERT INTO table1 (title, amount, active) VALUES
								('title1', 100, NULL),
								('title2', 200, false),
								('title3', 200, true),
								('title4', 300, NULL)`, nil, true)
	require.NoError(t, err)

	t.Run("should return all titles", func(t *testing.T) {
		params := make(map[string]interface{})
		params["id"] = 3

		r, err := engine.QueryStmt("SELECT DISTINCT title FROM table1 WHERE id <= @id", nil, true)
		require.NoError(t, err)

		r.SetParameters(params)

		cols, err := r.Columns()
		require.NoError(t, err)
		require.Len(t, cols, 1)
		require.Equal(t, "(db1.table1.title)", cols[0].Selector())

		for i := 1; i <= 3; i++ {
			row, err := r.Read()
			require.NoError(t, err)
			require.Len(t, row.Values, 1)
			require.Equal(t, fmt.Sprintf("title%d", i), row.Values["(db1.table1.title)"].Value())
		}

		_, err = r.Read()
		require.ErrorIs(t, err, ErrNoMoreRows)

		err = r.Close()
		require.NoError(t, err)
	})

	t.Run("should return two titles", func(t *testing.T) {
		params := make(map[string]interface{})
		params["id"] = 3

		r, err := engine.QueryStmt("SELECT DISTINCT title FROM table1 WHERE id <= @id LIMIT 2", nil, true)
		require.NoError(t, err)

		r.SetParameters(params)

		cols, err := r.Columns()
		require.NoError(t, err)
		require.Len(t, cols, 1)
		require.Equal(t, "(db1.table1.title)", cols[0].Selector())

		for i := 1; i <= 2; i++ {
			row, err := r.Read()
			require.NoError(t, err)
			require.Len(t, row.Values, 1)
			require.Equal(t, fmt.Sprintf("title%d", i), row.Values["(db1.table1.title)"].Value())
		}

		_, err = r.Read()
		require.ErrorIs(t, err, ErrNoMoreRows)

		err = r.Close()
		require.NoError(t, err)
	})

	t.Run("should return two distinct amounts", func(t *testing.T) {
		params := make(map[string]interface{})
		params["id"] = 3

		r, err := engine.QueryStmt("SELECT DISTINCT amount FROM table1 WHERE id <= @id", params, true)
		require.NoError(t, err)

		cols, err := r.Columns()
		require.NoError(t, err)
		require.Len(t, cols, 1)
		require.Equal(t, "(db1.table1.amount)", cols[0].Selector())

		for i := 1; i <= 2; i++ {
			row, err := r.Read()
			require.NoError(t, err)
			require.Len(t, row.Values, 1)
			require.Equal(t, int64(i*100), row.Values["(db1.table1.amount)"].Value())
		}

		_, err = r.Read()
		require.ErrorIs(t, err, ErrNoMoreRows)

		err = r.Close()
		require.NoError(t, err)
	})

	t.Run("should return rows with null, false and true", func(t *testing.T) {
		params := make(map[string]interface{})
		params["id"] = 3

		r, err := engine.QueryStmt("SELECT DISTINCT active FROM table1 WHERE id <= @id", params, true)
		require.NoError(t, err)

		cols, err := r.Columns()
		require.NoError(t, err)
		require.Len(t, cols, 1)
		require.Equal(t, "(db1.table1.active)", cols[0].Selector())

		for i := 0; i <= 2; i++ {
			row, err := r.Read()
			require.NoError(t, err)
			require.Len(t, row.Values, 1)

			if i == 0 {
				require.Nil(t, row.Values["(db1.table1.active)"].Value())
				continue
			}

			require.Equal(t, i == 2, row.Values["(db1.table1.active)"].Value())
		}

		_, err = r.Read()
		require.ErrorIs(t, err, ErrNoMoreRows)

		err = r.Close()
		require.NoError(t, err)
	})

	t.Run("should return three rows", func(t *testing.T) {
		params := make(map[string]interface{})
		params["id"] = 3

		r, err := engine.QueryStmt("SELECT DISTINCT amount, active FROM table1 WHERE id <= @id", params, true)
		require.NoError(t, err)

		cols, err := r.Columns()
		require.NoError(t, err)
		require.Len(t, cols, 2)
		require.Equal(t, "(db1.table1.amount)", cols[0].Selector())
		require.Equal(t, "(db1.table1.active)", cols[1].Selector())

		for i := 0; i <= 2; i++ {
			row, err := r.Read()
			require.NoError(t, err)
			require.Len(t, row.Values, 2)

			if i == 0 {
				require.Equal(t, int64(100), row.Values["(db1.table1.amount)"].Value())
				require.Nil(t, row.Values["(db1.table1.active)"].Value())
				continue
			}

			require.Equal(t, int64(200), row.Values["(db1.table1.amount)"].Value())
			require.Equal(t, i == 2, row.Values["(db1.table1.active)"].Value())
		}

		_, err = r.Read()
		require.ErrorIs(t, err, ErrNoMoreRows)

		err = r.Close()
		require.NoError(t, err)
	})

	t.Run("should return too many rows error", func(t *testing.T) {
		r, err := engine.QueryStmt("SELECT DISTINCT id FROM table1", nil, true)
		require.NoError(t, err)

		cols, err := r.Columns()
		require.NoError(t, err)
		require.Len(t, cols, 1)
		require.Equal(t, "(db1.table1.id)", cols[0].Selector())

		for i := 0; i < engine.distinctLimit; i++ {
			row, err := r.Read()
			require.NoError(t, err)
			require.Len(t, row.Values, 1)

			require.Equal(t, int64(i+1), row.Values["(db1.table1.id)"].Value())
		}

		_, err = r.Read()
		require.ErrorIs(t, err, ErrTooManyRows)

		err = r.Close()
		require.NoError(t, err)
	})

	err = engine.Close()
	require.NoError(t, err)

}

func TestIndexing(t *testing.T) {
	catalogStore, err := store.Open("catalog_indexing", store.DefaultOptions())
	require.NoError(t, err)
	defer os.RemoveAll("catalog_indexing")

	dataStore, err := store.Open("sqldata_indexing", store.DefaultOptions())
	require.NoError(t, err)
	defer os.RemoveAll("sqldata_indexing")

	engine, err := NewEngine(catalogStore, dataStore, DefaultOptions().WithPrefix(sqlPrefix))
	require.NoError(t, err)

	_, err = engine.ExecStmt("CREATE DATABASE db1", nil, true)
	require.NoError(t, err)

	err = engine.UseDatabase("db1")
	require.NoError(t, err)

	_, err = engine.ExecStmt(`CREATE TABLE table1 (
								id INTEGER AUTO_INCREMENT,
								ts INTEGER,
								title VARCHAR[20],
								active BOOLEAN,
								amount INTEGER,
								payload BLOB,
								PRIMARY KEY id
							)`, nil, true)
	require.NoError(t, err)

	_, err = engine.ExecStmt("CREATE INDEX ON table1 (ts)", nil, true)
	require.NoError(t, err)

	_, err = engine.ExecStmt("CREATE UNIQUE INDEX ON table1 (title, amount)", nil, true)
	require.NoError(t, err)

	_, err = engine.ExecStmt("CREATE INDEX ON table1 (active, title)", nil, true)
	require.NoError(t, err)

	_, err = engine.ExecStmt("CREATE UNIQUE INDEX ON table1 (title)", nil, true)
	require.NoError(t, err)

	t.Run("should fail due to unique index", func(t *testing.T) {
		_, err = engine.ExecStmt("INSERT INTO table1 (ts, title, amount, active) VALUES (1, 'title1', 10, true), (2, 'title1', 10, false)", nil, true)
		require.ErrorIs(t, err, store.ErrDuplicatedKey)
	})

	require.NoError(t, engine.EnsureCatalogReady(nil))

	t.Run("should fail due non-available index", func(t *testing.T) {
		_, err = engine.QueryStmt("SELECT * FROM table1 ORDER BY amount DESC", nil, true)
		require.ErrorIs(t, err, ErrNoAvailableIndex)
	})

	require.NoError(t, engine.EnsureCatalogReady(nil))

	t.Run("should use primary index by default", func(t *testing.T) {
		r, err := engine.QueryStmt("SELECT * FROM table1", nil, true)
		require.NoError(t, err)

		orderBy := r.OrderBy()
		require.NotNil(t, orderBy)
		require.Len(t, orderBy, 1)
		require.Equal(t, "id", orderBy[0].Column)

		scanSpecs := r.ScanSpecs()
		require.NotNil(t, scanSpecs)
		require.NotNil(t, scanSpecs.index)
		require.True(t, scanSpecs.index.IsPrimary())
		require.Empty(t, scanSpecs.rangesByColID)
		require.False(t, scanSpecs.descOrder)

		err = r.Close()
		require.NoError(t, err)
	})

	t.Run("should use primary index in descending order", func(t *testing.T) {
		r, err := engine.QueryStmt("SELECT * FROM table1 ORDER BY id DESC", nil, true)
		require.NoError(t, err)

		orderBy := r.OrderBy()
		require.NotNil(t, orderBy)
		require.Len(t, orderBy, 1)
		require.Equal(t, "id", orderBy[0].Column)

		scanSpecs := r.ScanSpecs()
		require.NotNil(t, scanSpecs)
		require.NotNil(t, scanSpecs.index)
		require.True(t, scanSpecs.index.IsPrimary())
		require.Empty(t, scanSpecs.rangesByColID)
		require.True(t, scanSpecs.descOrder)

		err = r.Close()
		require.NoError(t, err)
	})

	t.Run("should use index on `ts` ascending order", func(t *testing.T) {
		r, err := engine.QueryStmt("SELECT * FROM table1 ORDER BY ts", nil, true)
		require.NoError(t, err)

		orderBy := r.OrderBy()
		require.NotNil(t, orderBy)
		require.Len(t, orderBy, 1)
		require.Equal(t, "ts", orderBy[0].Column)

		scanSpecs := r.ScanSpecs()
		require.NotNil(t, scanSpecs)
		require.NotNil(t, scanSpecs.index)
		require.False(t, scanSpecs.index.IsPrimary())
		require.False(t, scanSpecs.index.IsUnique())
		require.Len(t, scanSpecs.index.cols, 1)
		require.Empty(t, scanSpecs.rangesByColID)
		require.False(t, scanSpecs.descOrder)

		err = r.Close()
		require.NoError(t, err)
	})

	t.Run("should use index on `ts` descending order", func(t *testing.T) {
		r, err := engine.QueryStmt("SELECT * FROM table1 ORDER BY ts DESC", nil, true)
		require.NoError(t, err)

		orderBy := r.OrderBy()
		require.NotNil(t, orderBy)
		require.Len(t, orderBy, 1)
		require.Equal(t, "ts", orderBy[0].Column)

		scanSpecs := r.ScanSpecs()
		require.NotNil(t, scanSpecs)
		require.NotNil(t, scanSpecs.index)
		require.False(t, scanSpecs.index.IsPrimary())
		require.False(t, scanSpecs.index.IsUnique())
		require.Len(t, scanSpecs.index.cols, 1)
		require.Empty(t, scanSpecs.rangesByColID)
		require.True(t, scanSpecs.descOrder)

		err = r.Close()
		require.NoError(t, err)
	})

	t.Run("should use index on `ts` with specific value", func(t *testing.T) {
		r, err := engine.QueryStmt("SELECT * FROM table1 WHERE ts = 1629902962 OR ts < 1629902963 ORDER BY ts", nil, true)
		require.NoError(t, err)

		orderBy := r.OrderBy()
		require.NotNil(t, orderBy)
		require.Len(t, orderBy, 1)
		require.Equal(t, "ts", orderBy[0].Column)

		scanSpecs := r.ScanSpecs()
		require.NotNil(t, scanSpecs)
		require.NotNil(t, scanSpecs.index)
		require.False(t, scanSpecs.index.IsPrimary())
		require.False(t, scanSpecs.index.IsUnique())
		require.Len(t, scanSpecs.index.cols, 1)
		require.Len(t, scanSpecs.rangesByColID, 1)

		tsRange := scanSpecs.rangesByColID[2]
		require.Nil(t, tsRange.lRange)
		require.NotNil(t, tsRange.hRange)
		require.False(t, tsRange.hRange.inclusive)
		require.Equal(t, int64(1629902963), tsRange.hRange.val.Value())

		require.False(t, scanSpecs.descOrder)

		err = r.Close()
		require.NoError(t, err)
	})

	t.Run("should use index on `ts` with specific value", func(t *testing.T) {
		r, err := engine.QueryStmt("SELECT * FROM table1 AS t WHERE t.ts = 1629902962 AND t.ts = 1629902963 ORDER BY t.ts", nil, true)
		require.NoError(t, err)

		orderBy := r.OrderBy()
		require.NotNil(t, orderBy)
		require.Len(t, orderBy, 1)
		require.Equal(t, "ts", orderBy[0].Column)

		scanSpecs := r.ScanSpecs()
		require.NotNil(t, scanSpecs)
		require.NotNil(t, scanSpecs.index)
		require.False(t, scanSpecs.index.IsPrimary())
		require.False(t, scanSpecs.index.IsUnique())
		require.Len(t, scanSpecs.index.cols, 1)
		require.Len(t, scanSpecs.rangesByColID, 1)

		tsRange := scanSpecs.rangesByColID[2]
		require.NotNil(t, tsRange.lRange)
		require.True(t, tsRange.lRange.inclusive)
		require.Equal(t, int64(1629902963), tsRange.lRange.val.Value())
		require.NotNil(t, tsRange.hRange)
		require.True(t, tsRange.hRange.inclusive)
		require.Equal(t, int64(1629902962), tsRange.hRange.val.Value())

		require.False(t, scanSpecs.descOrder)

		err = r.Close()
		require.NoError(t, err)
	})

	t.Run("should use index on `ts` with specific value", func(t *testing.T) {
		r, err := engine.QueryStmt("SELECT * FROM table1 WHERE ts > 1629902962 AND ts < 1629902963 ORDER BY ts", nil, true)
		require.NoError(t, err)

		orderBy := r.OrderBy()
		require.NotNil(t, orderBy)
		require.Len(t, orderBy, 1)
		require.Equal(t, "ts", orderBy[0].Column)

		scanSpecs := r.ScanSpecs()
		require.NotNil(t, scanSpecs)
		require.NotNil(t, scanSpecs.index)
		require.False(t, scanSpecs.index.IsPrimary())
		require.False(t, scanSpecs.index.IsUnique())
		require.Len(t, scanSpecs.index.cols, 1)
		require.Len(t, scanSpecs.rangesByColID, 1)

		tsRange := scanSpecs.rangesByColID[2]
		require.NotNil(t, tsRange.lRange)
		require.False(t, tsRange.lRange.inclusive)
		require.Equal(t, int64(1629902962), tsRange.lRange.val.Value())
		require.NotNil(t, tsRange.hRange)
		require.False(t, tsRange.hRange.inclusive)
		require.Equal(t, int64(1629902963), tsRange.hRange.val.Value())

		require.False(t, scanSpecs.descOrder)

		err = r.Close()
		require.NoError(t, err)
	})

	t.Run("should use index on `title, amount` in asc order", func(t *testing.T) {
		r, err := engine.QueryStmt("SELECT * FROM table1 USE INDEX ON (title, amount) ORDER BY title", nil, true)
		require.NoError(t, err)

		orderBy := r.OrderBy()
		require.NotNil(t, orderBy)
		require.Len(t, orderBy, 2)
		require.Equal(t, "title", orderBy[0].Column)
		require.Equal(t, "amount", orderBy[1].Column)

		scanSpecs := r.ScanSpecs()
		require.NotNil(t, scanSpecs)
		require.NotNil(t, scanSpecs.index)
		require.False(t, scanSpecs.index.IsPrimary())
		require.True(t, scanSpecs.index.IsUnique())
		require.Len(t, scanSpecs.index.cols, 2)
		require.Empty(t, scanSpecs.rangesByColID)
		require.False(t, scanSpecs.descOrder)

		err = r.Close()
		require.NoError(t, err)
	})

	t.Run("should use index on `title` in asc order", func(t *testing.T) {
		r, err := engine.QueryStmt("SELECT * FROM table1 USE INDEX ON (title) ORDER BY title", nil, true)
		require.NoError(t, err)

		orderBy := r.OrderBy()
		require.NotNil(t, orderBy)
		require.Len(t, orderBy, 1)
		require.Equal(t, "title", orderBy[0].Column)

		scanSpecs := r.ScanSpecs()
		require.NotNil(t, scanSpecs)
		require.NotNil(t, scanSpecs.index)
		require.False(t, scanSpecs.index.IsPrimary())
		require.True(t, scanSpecs.index.IsUnique())
		require.Len(t, scanSpecs.index.cols, 1)
		require.Empty(t, scanSpecs.rangesByColID)
		require.False(t, scanSpecs.descOrder)

		err = r.Close()
		require.NoError(t, err)
	})

	t.Run("should use index on `ts` in default order", func(t *testing.T) {
		r, err := engine.QueryStmt("SELECT * FROM table1 USE INDEX ON (ts)", nil, true)
		require.NoError(t, err)

		orderBy := r.OrderBy()
		require.NotNil(t, orderBy)
		require.Len(t, orderBy, 1)
		require.Equal(t, "ts", orderBy[0].Column)

		scanSpecs := r.ScanSpecs()
		require.NotNil(t, scanSpecs)
		require.NotNil(t, scanSpecs.index)
		require.False(t, scanSpecs.index.IsPrimary())
		require.False(t, scanSpecs.index.IsUnique())
		require.Len(t, scanSpecs.index.cols, 1)
		require.Empty(t, scanSpecs.rangesByColID)
		require.False(t, scanSpecs.descOrder)

		err = r.Close()
		require.NoError(t, err)
	})

	t.Run("should fail using index on `ts` when ordering by `title`", func(t *testing.T) {
		_, err := engine.QueryStmt("SELECT * FROM table1 USE INDEX ON (ts) ORDER BY title", nil, true)
		require.ErrorIs(t, err, ErrNoAvailableIndex)
	})

	t.Run("should use index on `title` with max value in desc order", func(t *testing.T) {
		r, err := engine.QueryStmt("SELECT * FROM table1 USE INDEX ON (title) WHERE title < 'title10' ORDER BY title DESC", nil, true)
		require.NoError(t, err)

		orderBy := r.OrderBy()
		require.NotNil(t, orderBy)
		require.Len(t, orderBy, 1)
		require.Equal(t, "title", orderBy[0].Column)

		scanSpecs := r.ScanSpecs()
		require.NotNil(t, scanSpecs)
		require.NotNil(t, scanSpecs.index)
		require.False(t, scanSpecs.index.IsPrimary())
		require.True(t, scanSpecs.index.IsUnique())
		require.Len(t, scanSpecs.index.cols, 1)
		require.Len(t, scanSpecs.rangesByColID, 1)

		titleRange := scanSpecs.rangesByColID[3]
		require.Nil(t, titleRange.lRange)
		require.NotNil(t, titleRange.hRange)
		require.False(t, titleRange.hRange.inclusive)
		require.Equal(t, "title10", titleRange.hRange.val.Value())

		require.True(t, scanSpecs.descOrder)

		err = r.Close()
		require.NoError(t, err)
	})

	t.Run("should use index on `title,amount` in desc order", func(t *testing.T) {
		r, err := engine.QueryStmt("SELECT * FROM table1 WHERE title = 'title1' ORDER BY amount DESC", nil, true)
		require.NoError(t, err)

		orderBy := r.OrderBy()
		require.NotNil(t, orderBy)
		require.Len(t, orderBy, 2)
		require.Equal(t, "title", orderBy[0].Column)
		require.Equal(t, "amount", orderBy[1].Column)

		scanSpecs := r.ScanSpecs()
		require.NotNil(t, scanSpecs)
		require.NotNil(t, scanSpecs.index)
		require.False(t, scanSpecs.index.IsPrimary())
		require.True(t, scanSpecs.index.IsUnique())
		require.Len(t, scanSpecs.index.cols, 2)
		require.Len(t, scanSpecs.rangesByColID, 1)

		titleRange := scanSpecs.rangesByColID[3]
		require.NotNil(t, titleRange.lRange)
		require.True(t, titleRange.lRange.inclusive)
		require.Equal(t, "title1", titleRange.lRange.val.Value())
		require.NotNil(t, titleRange.hRange)
		require.True(t, titleRange.hRange.inclusive)
		require.Equal(t, "title1", titleRange.hRange.val.Value())

		require.True(t, scanSpecs.descOrder)

		err = r.Close()
		require.NoError(t, err)
	})

	t.Run("should use index on `ts` ascending order", func(t *testing.T) {
		r, err := engine.QueryStmt("SELECT * FROM table1 WHERE title > 'title10' ORDER BY ts ASC", nil, true)
		require.NoError(t, err)

		orderBy := r.OrderBy()
		require.NotNil(t, orderBy)
		require.Len(t, orderBy, 1)
		require.Equal(t, "ts", orderBy[0].Column)

		scanSpecs := r.ScanSpecs()
		require.NotNil(t, scanSpecs)
		require.NotNil(t, scanSpecs.index)
		require.False(t, scanSpecs.index.IsPrimary())
		require.False(t, scanSpecs.index.IsUnique())
		require.Len(t, scanSpecs.index.cols, 1)
		require.Len(t, scanSpecs.rangesByColID, 1)

		titleRange := scanSpecs.rangesByColID[3]
		require.NotNil(t, titleRange.lRange)
		require.False(t, titleRange.lRange.inclusive)
		require.Equal(t, "title10", titleRange.lRange.val.Value())
		require.Nil(t, titleRange.hRange)

		require.False(t, scanSpecs.descOrder)

		err = r.Close()
		require.NoError(t, err)
	})

	t.Run("should use index on `ts` descending order", func(t *testing.T) {
		r, err := engine.QueryStmt("SELECT * FROM table1 WHERE title > 'title10' or title = 'title1' ORDER BY ts DESC", nil, true)
		require.NoError(t, err)

		orderBy := r.OrderBy()
		require.NotNil(t, orderBy)
		require.Len(t, orderBy, 1)
		require.Equal(t, "ts", orderBy[0].Column)

		scanSpecs := r.ScanSpecs()
		require.NotNil(t, scanSpecs)
		require.NotNil(t, scanSpecs.index)
		require.False(t, scanSpecs.index.IsPrimary())
		require.False(t, scanSpecs.index.IsUnique())
		require.Len(t, scanSpecs.index.cols, 1)
		require.Len(t, scanSpecs.rangesByColID, 1)

		titleRange := scanSpecs.rangesByColID[3]
		require.NotNil(t, titleRange.lRange)
		require.True(t, titleRange.lRange.inclusive)
		require.Equal(t, "title1", titleRange.lRange.val.Value())
		require.Nil(t, titleRange.hRange)

		require.True(t, scanSpecs.descOrder)

		err = r.Close()
		require.NoError(t, err)
	})

	t.Run("should use index on `title` descending order", func(t *testing.T) {
		r, err := engine.QueryStmt("SELECT * FROM table1 WHERE title > 'title10' or title = 'title1' ORDER BY title DESC", nil, true)
		require.NoError(t, err)

		orderBy := r.OrderBy()
		require.NotNil(t, orderBy)
		require.Len(t, orderBy, 2)
		require.Equal(t, "title", orderBy[0].Column)
		require.Equal(t, "amount", orderBy[1].Column)

		scanSpecs := r.ScanSpecs()
		require.NotNil(t, scanSpecs)
		require.NotNil(t, scanSpecs.index)
		require.False(t, scanSpecs.index.IsPrimary())
		require.True(t, scanSpecs.index.IsUnique())
		require.Len(t, scanSpecs.index.cols, 2)
		require.Len(t, scanSpecs.rangesByColID, 1)

		titleRange := scanSpecs.rangesByColID[3]
		require.NotNil(t, titleRange.lRange)
		require.True(t, titleRange.lRange.inclusive)
		require.Equal(t, "title1", titleRange.lRange.val.Value())
		require.Nil(t, titleRange.hRange)

		require.True(t, scanSpecs.descOrder)

		err = r.Close()
		require.NoError(t, err)
	})

	t.Run("should use index on `title` ascending order starting with 'title1'", func(t *testing.T) {
		r, err := engine.QueryStmt("SELECT * FROM table1 USE INDEX ON (title) WHERE title > 'title10' or title = 'title1' ORDER BY title", nil, true)
		require.NoError(t, err)

		orderBy := r.OrderBy()
		require.NotNil(t, orderBy)
		require.Len(t, orderBy, 1)
		require.Equal(t, "title", orderBy[0].Column)

		scanSpecs := r.ScanSpecs()
		require.NotNil(t, scanSpecs)
		require.NotNil(t, scanSpecs.index)
		require.False(t, scanSpecs.index.IsPrimary())
		require.True(t, scanSpecs.index.IsUnique())
		require.Len(t, scanSpecs.index.cols, 1)
		require.Len(t, scanSpecs.rangesByColID, 1)

		titleRange := scanSpecs.rangesByColID[3]
		require.NotNil(t, titleRange.lRange)
		require.True(t, titleRange.lRange.inclusive)
		require.Equal(t, "title1", titleRange.lRange.val.Value())
		require.Nil(t, titleRange.hRange)

		require.False(t, scanSpecs.descOrder)

		err = r.Close()
		require.NoError(t, err)
	})

	t.Run("should use index on `title` ascending order", func(t *testing.T) {
		r, err := engine.QueryStmt("SELECT * FROM table1 USE INDEX ON (title) WHERE title < 'title10' or title = 'title1' ORDER BY title", nil, true)
		require.NoError(t, err)

		orderBy := r.OrderBy()
		require.NotNil(t, orderBy)
		require.Len(t, orderBy, 1)
		require.Equal(t, "title", orderBy[0].Column)

		scanSpecs := r.ScanSpecs()
		require.NotNil(t, scanSpecs)
		require.NotNil(t, scanSpecs.index)
		require.False(t, scanSpecs.index.IsPrimary())
		require.True(t, scanSpecs.index.IsUnique())
		require.Len(t, scanSpecs.index.cols, 1)
		require.Len(t, scanSpecs.rangesByColID, 1)

		titleRange := scanSpecs.rangesByColID[3]
		require.Nil(t, titleRange.lRange)
		require.NotNil(t, titleRange.hRange)
		require.False(t, titleRange.hRange.inclusive)
		require.Equal(t, "title10", titleRange.hRange.val.Value())

		require.False(t, scanSpecs.descOrder)

		err = r.Close()
		require.NoError(t, err)
	})

	t.Run("should use index on `title` descending order", func(t *testing.T) {
		r, err := engine.QueryStmt("SELECT * FROM table1 USE INDEX ON (title) WHERE title < 'title10' and title = 'title1' ORDER BY title DESC", nil, true)
		require.NoError(t, err)

		orderBy := r.OrderBy()
		require.NotNil(t, orderBy)
		require.Len(t, orderBy, 1)
		require.Equal(t, "title", orderBy[0].Column)

		scanSpecs := r.ScanSpecs()
		require.NotNil(t, scanSpecs)
		require.NotNil(t, scanSpecs.index)
		require.False(t, scanSpecs.index.IsPrimary())
		require.True(t, scanSpecs.index.IsUnique())
		require.Len(t, scanSpecs.index.cols, 1)
		require.Len(t, scanSpecs.rangesByColID, 1)

		titleRange := scanSpecs.rangesByColID[3]
		require.NotNil(t, titleRange.lRange)
		require.True(t, titleRange.lRange.inclusive)
		require.Equal(t, "title1", titleRange.lRange.val.Value())
		require.NotNil(t, titleRange.hRange)
		require.True(t, titleRange.hRange.inclusive)
		require.Equal(t, "title1", titleRange.hRange.val.Value())

		require.True(t, scanSpecs.descOrder)

		err = r.Close()
		require.NoError(t, err)
	})

	err = engine.Close()
	require.NoError(t, err)
}

func TestExecCornerCases(t *testing.T) {
	catalogStore, err := store.Open("catalog_q", store.DefaultOptions())
	require.NoError(t, err)
	defer os.RemoveAll("catalog_q")

	dataStore, err := store.Open("sqldata_q", store.DefaultOptions())
	require.NoError(t, err)
	defer os.RemoveAll("sqldata_q")

	engine, err := NewEngine(catalogStore, dataStore, DefaultOptions().WithPrefix(sqlPrefix))
	require.NoError(t, err)

	summary, err := engine.ExecStmt("INVALID STATEMENT", nil, false)
	require.EqualError(t, err, "syntax error: unexpected IDENTIFIER")
	require.Nil(t, summary)

	err = engine.Close()
	require.NoError(t, err)

	summary, err = engine.ExecStmt("CREATE TABLE t1(id INTEGER, primary key id)", nil, false)
	require.ErrorIs(t, err, ErrAlreadyClosed)
	require.Nil(t, summary)
}

func TestQueryWithNullables(t *testing.T) {
	catalogStore, err := store.Open("catalog_nullable", store.DefaultOptions())
	require.NoError(t, err)
	defer os.RemoveAll("catalog_nullable")

	dataStore, err := store.Open("sqldata_nullable", store.DefaultOptions())
	require.NoError(t, err)
	defer os.RemoveAll("sqldata_nullable")

	engine, err := NewEngine(catalogStore, dataStore, DefaultOptions().WithPrefix(sqlPrefix))
	require.NoError(t, err)

	_, err = engine.ExecStmt("CREATE DATABASE db1", nil, true)
	require.NoError(t, err)

	err = engine.UseDatabase("db1")
	require.NoError(t, err)

	_, err = engine.ExecStmt("CREATE TABLE table1 (id INTEGER, ts INTEGER, title VARCHAR, active BOOLEAN, PRIMARY KEY id)", nil, true)
	require.NoError(t, err)

	_, err = engine.ExecStmt("INSERT INTO table1 (id, ts, title) VALUES (1, TIME(), 'title1')", nil, true)
	require.Equal(t, ErrNoSupported, err)

	rowCount := 10

	start := time.Now().UnixNano()

	for i := 0; i < rowCount; i++ {
		_, err = engine.ExecStmt(fmt.Sprintf("UPSERT INTO table1 (id, ts, title) VALUES (%d, NOW(), 'title%d')", i, i), nil, true)
		require.NoError(t, err)
	}

	r, err := engine.QueryStmt("SELECT id, ts, title, active FROM table1 WHERE NOT(active != NULL)", nil, true)
	require.NoError(t, err)

	cols, err := r.Columns()
	require.NoError(t, err)
	require.Len(t, cols, 4)

	for i := 0; i < rowCount; i++ {
		row, err := r.Read()
		require.NoError(t, err)
		require.NotNil(t, row)
		require.Len(t, row.Values, 4)
		require.Less(t, int64(start), row.Values[EncodeSelector("", "db1", "table1", "ts")].Value())
		require.Equal(t, int64(i), row.Values[EncodeSelector("", "db1", "table1", "id")].Value())
		require.Equal(t, fmt.Sprintf("title%d", i), row.Values[EncodeSelector("", "db1", "table1", "title")].Value())
		require.Equal(t, &NullValue{t: BooleanType}, row.Values[EncodeSelector("", "db1", "table1", "active")])
	}

	err = r.Close()
	require.NoError(t, err)

	err = engine.Close()
	require.NoError(t, err)
}

func TestOrderBy(t *testing.T) {
	catalogStore, err := store.Open("catalog_orderby", store.DefaultOptions())
	require.NoError(t, err)
	defer os.RemoveAll("catalog_orderby")

	dataStore, err := store.Open("sqldata_orderby", store.DefaultOptions())
	require.NoError(t, err)
	defer os.RemoveAll("sqldata_orderby")

	engine, err := NewEngine(catalogStore, dataStore, DefaultOptions().WithPrefix(sqlPrefix))
	require.NoError(t, err)

	_, err = engine.ExecStmt("CREATE DATABASE db1", nil, true)
	require.NoError(t, err)

	_, err = engine.ExecStmt("CREATE INDEX ON table1(title)", nil, true)
	require.Equal(t, ErrNoDatabaseSelected, err)

	err = engine.UseDatabase("db1")
	require.NoError(t, err)

	_, err = engine.ExecStmt("CREATE TABLE table1 (id INTEGER, title VARCHAR[100], age INTEGER, PRIMARY KEY id)", nil, true)
	require.NoError(t, err)

	_, err = engine.QueryStmt("SELECT id, title, age FROM table1 ORDER BY id, title DESC", nil, true)
	require.Equal(t, ErrLimitedOrderBy, err)

	_, err = engine.QueryStmt("SELECT id, title, age FROM (SELECT id, title, age FROM table1) ORDER BY id", nil, true)
	require.Equal(t, ErrLimitedOrderBy, err)

	_, err = engine.QueryStmt("SELECT id, title, age FROM (SELECT id, title, age FROM table1 AS t1) ORDER BY age DESC", nil, true)
	require.Equal(t, ErrLimitedOrderBy, err)

	_, err = engine.QueryStmt("SELECT id, title, age FROM table2 ORDER BY title", nil, true)
	require.Equal(t, ErrTableDoesNotExist, err)

	_, err = engine.QueryStmt("SELECT id, title, age FROM table1 ORDER BY amount", nil, true)
	require.Equal(t, ErrColumnDoesNotExist, err)

	_, err = engine.ExecStmt("CREATE INDEX ON table1(title)", nil, true)
	require.NoError(t, err)

	_, err = engine.QueryStmt("SELECT id, title, age FROM table1 ORDER BY age", nil, true)
	require.Equal(t, ErrLimitedOrderBy, err)

	_, err = engine.ExecStmt("CREATE INDEX ON table1(age)", nil, true)
	require.NoError(t, err)

	params := make(map[string]interface{}, 1)
	params["age"] = nil
	_, err = engine.ExecStmt("INSERT INTO table1 (id, title, age) VALUES (1, 'title', @age)", params, true)
	require.Equal(t, ErrIndexedColumnCanNotBeNull, err)

	_, err = engine.ExecStmt("INSERT INTO table1 (id, title) VALUES (1, 'title')", nil, true)
	require.Equal(t, ErrIndexedColumnCanNotBeNull, err)

	rowCount := 1

	for i := 0; i < rowCount; i++ {
		params := make(map[string]interface{}, 3)
		params["id"] = i
		params["title"] = fmt.Sprintf("title%d", i)
		params["age"] = 40 + i

		_, err = engine.ExecStmt("INSERT INTO table1 (id, title, age) VALUES (@id, @title, @age)", params, true)
		require.NoError(t, err)
	}

	r, err := engine.QueryStmt("SELECT id, title, age FROM table1 ORDER BY title", nil, true)
	require.NoError(t, err)

	orderBy := r.OrderBy()
	require.NotNil(t, orderBy)
	require.Len(t, orderBy, 1)
	require.Equal(t, "title", orderBy[0].Column)
	require.Equal(t, "table1", orderBy[0].Table)
	require.Equal(t, "db1", orderBy[0].Database)

	for i := 0; i < rowCount; i++ {
		row, err := r.Read()
		require.NoError(t, err)
		require.NotNil(t, row)
		require.Len(t, row.Values, 3)

		require.Equal(t, int64(i), row.Values[EncodeSelector("", "db1", "table1", "id")].Value())
		require.Equal(t, fmt.Sprintf("title%d", i), row.Values[EncodeSelector("", "db1", "table1", "title")].Value())
		require.Equal(t, int64(40+i), row.Values[EncodeSelector("", "db1", "table1", "age")].Value())
	}

	err = r.Close()
	require.NoError(t, err)

	r, err = engine.QueryStmt("SELECT id, title, age FROM table1 ORDER BY age", nil, true)
	require.NoError(t, err)

	for i := 0; i < rowCount; i++ {
		row, err := r.Read()
		require.NoError(t, err)
		require.NotNil(t, row)
		require.Len(t, row.Values, 3)

		require.Equal(t, int64(i), row.Values[EncodeSelector("", "db1", "table1", "id")].Value())
		require.Equal(t, fmt.Sprintf("title%d", i), row.Values[EncodeSelector("", "db1", "table1", "title")].Value())
		require.Equal(t, int64(40+i), row.Values[EncodeSelector("", "db1", "table1", "age")].Value())
	}

	err = r.Close()
	require.NoError(t, err)

	r, err = engine.QueryStmt("SELECT id, title, age FROM table1 ORDER BY age DESC", nil, true)
	require.NoError(t, err)

	for i := 0; i < rowCount; i++ {
		row, err := r.Read()
		require.NoError(t, err)
		require.NotNil(t, row)
		require.Len(t, row.Values, 3)

		require.Equal(t, int64(rowCount-1-i), row.Values[EncodeSelector("", "db1", "table1", "id")].Value())
		require.Equal(t, fmt.Sprintf("title%d", rowCount-1-i), row.Values[EncodeSelector("", "db1", "table1", "title")].Value())
		require.Equal(t, int64(40-(rowCount-1-i)), row.Values[EncodeSelector("", "db1", "table1", "age")].Value())
	}

	err = r.Close()
	require.NoError(t, err)

	err = engine.Close()
	require.NoError(t, err)
}

func TestQueryWithRowFiltering(t *testing.T) {
	catalogStore, err := store.Open("catalog_where", store.DefaultOptions())
	require.NoError(t, err)
	defer os.RemoveAll("catalog_where")

	dataStore, err := store.Open("sqldata_where", store.DefaultOptions())
	require.NoError(t, err)
	defer os.RemoveAll("sqldata_where")

	engine, err := NewEngine(catalogStore, dataStore, DefaultOptions().WithPrefix(sqlPrefix))
	require.NoError(t, err)

	_, err = engine.ExecStmt("CREATE DATABASE db1", nil, true)
	require.NoError(t, err)

	err = engine.UseDatabase("db1")
	require.NoError(t, err)

	_, err = engine.ExecStmt("CREATE TABLE table1 (id INTEGER, title VARCHAR, active BOOLEAN, payload BLOB, PRIMARY KEY id)", nil, true)
	require.NoError(t, err)

	rowCount := 10

	for i := 0; i < rowCount; i++ {
		encPayload := hex.EncodeToString([]byte(fmt.Sprintf("blob%d", i)))
		_, err = engine.ExecStmt(fmt.Sprintf(`
			UPSERT INTO table1 (id, title, active, payload) VALUES (%d, 'title%d', %v, x'%s')
		`, i, i, i%2 == 0, encPayload), nil, true)
		require.NoError(t, err)
	}

	r, err := engine.QueryStmt("SELECT id, title, active FROM table1 WHERE false", nil, true)
	require.NoError(t, err)

	_, err = r.Read()
	require.Equal(t, ErrNoMoreRows, err)

	err = r.Close()
	require.NoError(t, err)

	r, err = engine.QueryStmt("SELECT id, title, active FROM table1 WHERE false OR true", nil, true)
	require.NoError(t, err)

	for i := 0; i < rowCount; i++ {
		_, err := r.Read()
		require.NoError(t, err)
	}

	err = r.Close()
	require.NoError(t, err)

	r, err = engine.QueryStmt("SELECT id, title, active FROM table1 WHERE 1 < 2", nil, true)
	require.NoError(t, err)

	for i := 0; i < rowCount; i++ {
		_, err := r.Read()
		require.NoError(t, err)
	}

	err = r.Close()
	require.NoError(t, err)

	r, err = engine.QueryStmt("SELECT id, title, active FROM table1 WHERE 1 >= 2", nil, true)
	require.NoError(t, err)

	_, err = r.Read()
	require.Equal(t, ErrNoMoreRows, err)

	err = r.Close()
	require.NoError(t, err)

	r, err = engine.QueryStmt("SELECT id, title, active FROM table1 WHERE 1 = true", nil, true)
	require.NoError(t, err)

	_, err = r.Read()
	require.Equal(t, ErrNotComparableValues, err)

	err = r.Close()
	require.NoError(t, err)

	r, err = engine.QueryStmt("SELECT id, title, active FROM table1 WHERE NOT table1.active", nil, true)
	require.NoError(t, err)

	for i := 0; i < rowCount/2; i++ {
		_, err := r.Read()
		require.NoError(t, err)
	}

	_, err = r.Read()
	require.Equal(t, ErrNoMoreRows, err)

	err = r.Close()
	require.NoError(t, err)

	r, err = engine.QueryStmt("SELECT id, title, active FROM table1 WHERE table1.id > 4", nil, true)
	require.NoError(t, err)

	for i := 0; i < rowCount/2; i++ {
		_, err := r.Read()
		require.NoError(t, err)
	}

	_, err = r.Read()
	require.Equal(t, ErrNoMoreRows, err)

	err = r.Close()
	require.NoError(t, err)

	_, err = engine.ExecStmt(fmt.Sprintf("UPSERT INTO table1 (id, title) VALUES (%d, 'title%d')", rowCount, rowCount), nil, true)
	require.NoError(t, err)

	r, err = engine.QueryStmt("SELECT id, title FROM table1 WHERE active = null AND payload = null", nil, true)
	require.NoError(t, err)

	_, err = r.Read()
	require.NoError(t, err)

	err = r.Close()
	require.NoError(t, err)

	r, err = engine.QueryStmt("SELECT id, title FROM table1 WHERE active = null AND payload = null AND active = payload", nil, true)
	require.NoError(t, err)

	_, err = r.Read()
	require.Equal(t, ErrNotComparableValues, err)

	err = r.Close()
	require.NoError(t, err)

	err = engine.Close()
	require.NoError(t, err)
}

func TestQueryWithInClause(t *testing.T) {
	catalogStore, err := store.Open("catalog_where_in", store.DefaultOptions())
	require.NoError(t, err)
	defer os.RemoveAll("catalog_where_in")

	dataStore, err := store.Open("sqldata_where_in", store.DefaultOptions())
	require.NoError(t, err)
	defer os.RemoveAll("sqldata_where_in")

	engine, err := NewEngine(catalogStore, dataStore, DefaultOptions().WithPrefix(sqlPrefix))
	require.NoError(t, err)

	_, err = engine.ExecStmt("CREATE DATABASE db1", nil, true)
	require.NoError(t, err)

	err = engine.UseDatabase("db1")
	require.NoError(t, err)

	_, err = engine.ExecStmt("CREATE TABLE table1 (id INTEGER, title VARCHAR[50], active BOOLEAN, PRIMARY KEY id)", nil, true)
	require.NoError(t, err)

	_, err = engine.ExecStmt("CREATE INDEX ON table1(title)", nil, true)
	require.NoError(t, err)

	rowCount := 10

	for i := 0; i < rowCount; i++ {
		_, err = engine.ExecStmt(fmt.Sprintf(`
			INSERT INTO table1 (id, title, active) VALUES (%d, 'title%d', %v)
		`, i, i, i%2 == 0), nil, true)
		require.NoError(t, err)
	}

	inListExp := &InListExp{}
	require.False(t, inListExp.isConstant())

	t.Run("infer parameters without parameters should return an empty list", func(t *testing.T) {
		params, err := engine.InferParameters("SELECT id, title, active FROM table1 WHERE title IN ('title0', 'title1')")
		require.NoError(t, err)
		require.Empty(t, params)
	})

	t.Run("infer inference with wrong types should return an error", func(t *testing.T) {
		_, err := engine.InferParameters("SELECT id, title, active FROM table1 WHERE 100 + title IN ('title0', 'title1')")
		require.ErrorIs(t, err, ErrInvalidTypes)
	})

	t.Run("infer inference with valid types should succeed", func(t *testing.T) {
		params, err := engine.InferParameters("SELECT id, title, active FROM table1 WHERE active AND title IN ('title0', 'title1')")
		require.NoError(t, err)
		require.Empty(t, params)
	})

	t.Run("infer parameters should return matching type", func(t *testing.T) {
		params, err := engine.InferParameters("SELECT id, title, active FROM table1 WHERE title IN (@param0, @param1)")
		require.NoError(t, err)
		require.Len(t, params, 2)
		require.Equal(t, VarcharType, params["param0"])
		require.Equal(t, VarcharType, params["param1"])
	})

	t.Run("infer parameters with type conflicts should return an error", func(t *testing.T) {
		_, err := engine.InferParameters("SELECT id, title, active FROM table1 WHERE active = @param1 and title IN (@param0, @param1)")
		require.ErrorIs(t, err, ErrInferredMultipleTypes)
	})

	t.Run("infer parameters with unexistent column should return an error", func(t *testing.T) {
		_, err := engine.InferParameters("SELECT id, title, active FROM table1 WHERE invalidColumn IN ('title1', 'title2')")
		require.ErrorIs(t, err, ErrColumnDoesNotExist)
	})

	t.Run("in clause with invalid column should return an error", func(t *testing.T) {
		r, err := engine.QueryStmt("SELECT id, title, active FROM table1 WHERE invalidColumn IN (1, 2)", nil, true)
		require.NoError(t, err)

		_, err = r.Read()
		require.ErrorIs(t, err, ErrColumnDoesNotExist)

		err = r.Close()
		require.NoError(t, err)
	})

	t.Run("in clause with invalid type should return an error", func(t *testing.T) {
		r, err := engine.QueryStmt("SELECT id, title, active FROM table1 WHERE title IN (1, 2)", nil, true)
		require.NoError(t, err)

		_, err = r.Read()
		require.ErrorIs(t, err, ErrNotComparableValues)

		err = r.Close()
		require.NoError(t, err)
	})

	t.Run("in clause should succeed reading two rows", func(t *testing.T) {
		r, err := engine.QueryStmt("SELECT id, title, active FROM table1 WHERE title IN ('title0', 'title1')", nil, true)
		require.NoError(t, err)

		for i := 0; i < 2; i++ {
			row, err := r.Read()
			require.NoError(t, err)
			require.NotNil(t, row)
			require.Equal(t, fmt.Sprintf("title%d", i), row.Values[EncodeSelector("", "db1", "table1", "title")].Value())
		}

		err = r.Close()
		require.NoError(t, err)
	})

	t.Run("in clause with invalid values should return an error", func(t *testing.T) {
		r, err := engine.QueryStmt("SELECT id, title, active FROM table1 WHERE title IN ('title0', true + 'title1')", nil, true)
		require.NoError(t, err)

		_, err = r.Read()
		require.ErrorIs(t, err, ErrInvalidValue)

		err = r.Close()
		require.NoError(t, err)
	})

	t.Run("in clause should succeed reading rows NOT included in 'IN' clause", func(t *testing.T) {
		r, err := engine.QueryStmt("SELECT id, title, active FROM table1 WHERE title NOT IN ('title1', 'title0')", nil, true)
		require.NoError(t, err)

		for i := 2; i < rowCount; i++ {
			row, err := r.Read()
			require.NoError(t, err)
			require.NotNil(t, row)
			require.Equal(t, fmt.Sprintf("title%d", i), row.Values[EncodeSelector("", "db1", "table1", "title")].Value())
		}

		err = r.Close()
		require.NoError(t, err)
	})

	t.Run("in clause should succeed reading using 'IN' clause in join condition", func(t *testing.T) {
		r, err := engine.QueryStmt("SELECT * FROM table1 as t1 INNER JOIN table1 as t2 ON t1.title IN (t2.title) ORDER BY title", nil, true)
		require.NoError(t, err)

		for i := 0; i < rowCount; i++ {
			row, err := r.Read()
			require.NoError(t, err)
			require.NotNil(t, row)
			require.Equal(t, fmt.Sprintf("title%d", i), row.Values[EncodeSelector("", "db1", "t1", "title")].Value())
		}

		err = r.Close()
		require.NoError(t, err)
	})

	err = engine.Close()
	require.NoError(t, err)
}

func TestAggregations(t *testing.T) {
	catalogStore, err := store.Open("catalog_agg", store.DefaultOptions())
	require.NoError(t, err)
	defer os.RemoveAll("catalog_agg")

	dataStore, err := store.Open("sqldata_agg", store.DefaultOptions())
	require.NoError(t, err)
	defer os.RemoveAll("sqldata_agg")

	engine, err := NewEngine(catalogStore, dataStore, DefaultOptions().WithPrefix(sqlPrefix))
	require.NoError(t, err)

	_, err = engine.ExecStmt("CREATE DATABASE db1", nil, true)
	require.NoError(t, err)

	err = engine.UseDatabase("db1")
	require.NoError(t, err)

	_, err = engine.ExecStmt("CREATE TABLE table1 (id INTEGER, title VARCHAR, age INTEGER, active BOOLEAN, payload BLOB, PRIMARY KEY id)", nil, true)
	require.NoError(t, err)

	_, err = engine.ExecStmt("CREATE INDEX ON table1(age)", nil, true)
	require.NoError(t, err)

	rowCount := 10
	base := 30

	for i := 1; i <= rowCount; i++ {
		params := make(map[string]interface{}, 3)
		params["id"] = i
		params["title"] = fmt.Sprintf("title%d", i)
		params["age"] = base + i

		_, err = engine.ExecStmt("INSERT INTO table1 (id, title, age) VALUES (@id, @title, @age)", params, true)
		require.NoError(t, err)
	}

	r, err := engine.QueryStmt("SELECT COUNT() FROM table1 WHERE id < i", nil, true)
	require.NoError(t, err)

	_, err = r.Read()
	require.Equal(t, ErrColumnDoesNotExist, err)

	err = r.Close()
	require.NoError(t, err)

	r, err = engine.QueryStmt("SELECT id FROM table1 WHERE false", nil, true)
	require.NoError(t, err)

	row, err := r.Read()
	require.Equal(t, ErrNoMoreRows, err)
	require.Nil(t, row)

	err = r.Close()
	require.NoError(t, err)

	r, err = engine.QueryStmt(`
		SELECT COUNT(), SUM(age), MIN(title), MAX(age), AVG(age), MIN(active), MAX(active), MIN(payload)
		FROM table1 WHERE false`, nil, true)
	require.NoError(t, err)

	row, err = r.Read()
	require.NoError(t, err)
	require.Equal(t, int64(0), row.Values[EncodeSelector("", "db1", "table1", "col0")].Value())
	require.Equal(t, int64(0), row.Values[EncodeSelector("", "db1", "table1", "col1")].Value())
	require.Equal(t, "", row.Values[EncodeSelector("", "db1", "table1", "col2")].Value())
	require.Equal(t, int64(0), row.Values[EncodeSelector("", "db1", "table1", "col3")].Value())
	require.Equal(t, int64(0), row.Values[EncodeSelector("", "db1", "table1", "col4")].Value())

	err = r.Close()
	require.NoError(t, err)

	r, err = engine.QueryStmt("SELECT COUNT() AS c, SUM(age), MIN(age), MAX(age), AVG(age) FROM table1 AS t1", nil, true)
	require.NoError(t, err)

	cols, err := r.Columns()
	require.NoError(t, err)
	require.Len(t, cols, 5)

	row, err = r.Read()
	require.NoError(t, err)
	require.NotNil(t, row)
	require.Len(t, row.Values, 5)

	require.Equal(t, int64(rowCount), row.Values[EncodeSelector("", "db1", "t1", "c")].Value())

	require.Equal(t, int64((1+2*base+rowCount)*rowCount/2), row.Values[EncodeSelector("", "db1", "t1", "col1")].Value())

	require.Equal(t, int64(1+base), row.Values[EncodeSelector("", "db1", "t1", "col2")].Value())

	require.Equal(t, int64(base+rowCount), row.Values[EncodeSelector("", "db1", "t1", "col3")].Value())

	require.Equal(t, int64(base+rowCount/2), row.Values[EncodeSelector("", "db1", "t1", "col4")].Value())

	_, err = r.Read()
	require.Equal(t, ErrNoMoreRows, err)

	err = r.Close()
	require.NoError(t, err)

	err = engine.Close()
	require.NoError(t, err)
}

func TestCount(t *testing.T) {
	catalogStore, err := store.Open("catalog_agg", store.DefaultOptions())
	require.NoError(t, err)
	defer os.RemoveAll("catalog_agg")

	dataStore, err := store.Open("sqldata_agg", store.DefaultOptions())
	require.NoError(t, err)
	defer os.RemoveAll("sqldata_agg")

	engine, err := NewEngine(catalogStore, dataStore, DefaultOptions().WithPrefix(sqlPrefix))
	require.NoError(t, err)

	_, err = engine.ExecStmt("CREATE DATABASE db1", nil, true)
	require.NoError(t, err)

	err = engine.UseDatabase("db1")
	require.NoError(t, err)

	_, err = engine.ExecStmt("CREATE TABLE t1(id INTEGER AUTO_INCREMENT, val1 INTEGER, PRIMARY KEY id)", nil, true)
	require.NoError(t, err)

	_, err = engine.ExecStmt("CREATE INDEX ON t1(val1)", nil, true)
	require.NoError(t, err)

	for i := 0; i < 10; i++ {
		for j := 0; j < 3; j++ {
			_, err = engine.ExecStmt("INSERT INTO t1(val1) VALUES($1)", map[string]interface{}{"param1": j}, true)
			require.NoError(t, err)
		}
	}

	r, err := engine.QueryStmt("SELECT COUNT() as c FROM t1", nil, true)
	require.NoError(t, err)

	row, err := r.Read()
	require.NoError(t, err)
	require.EqualValues(t, uint64(30), row.Values["(db1.t1.c)"].Value())

	err = r.Close()
	require.NoError(t, err)

	_, err = engine.QueryStmt("SELECT COUNT() as c FROM t1 GROUP BY val1", nil, true)
	require.ErrorIs(t, err, ErrLimitedGroupBy)

	r, err = engine.QueryStmt("SELECT COUNT() as c FROM t1 GROUP BY val1 ORDER BY val1", nil, true)
	require.NoError(t, err)

	for j := 0; j < 3; j++ {
		row, err = r.Read()
		require.NoError(t, err)
		require.EqualValues(t, uint64(10), row.Values["(db1.t1.c)"].Value())
	}

	_, err = r.Read()
	require.ErrorIs(t, err, ErrNoMoreRows)

	err = r.Close()
	require.NoError(t, err)
}

func TestGroupByHaving(t *testing.T) {
	catalogStore, err := store.Open("catalog_having", store.DefaultOptions())
	require.NoError(t, err)
	defer os.RemoveAll("catalog_having")

	dataStore, err := store.Open("sqldata_having", store.DefaultOptions())
	require.NoError(t, err)
	defer os.RemoveAll("sqldata_having")

	engine, err := NewEngine(catalogStore, dataStore, DefaultOptions().WithPrefix(sqlPrefix))
	require.NoError(t, err)

	_, err = engine.ExecStmt("CREATE DATABASE db1", nil, true)
	require.NoError(t, err)

	err = engine.UseDatabase("db1")
	require.NoError(t, err)

	_, err = engine.ExecStmt("CREATE TABLE table1 (id INTEGER, title VARCHAR, age INTEGER, active BOOLEAN, PRIMARY KEY id)", nil, true)
	require.NoError(t, err)

	_, err = engine.ExecStmt("CREATE INDEX ON table1(active)", nil, true)
	require.NoError(t, err)

	rowCount := 10
	base := 40

	for i := 0; i < rowCount; i++ {
		params := make(map[string]interface{}, 4)
		params["id"] = i
		params["title"] = fmt.Sprintf("title%d", i)
		params["age"] = base + i
		params["active"] = i%2 == 0

		_, err = engine.ExecStmt("INSERT INTO table1 (id, title, age, active) VALUES (@id, @title, @age, @active)", params, true)
		require.NoError(t, err)
	}

	_, err = engine.QueryStmt("SELECT active, COUNT(), SUM(age1) FROM table1 WHERE active != null HAVING AVG(age) >= MIN(age)", nil, true)
	require.Equal(t, ErrHavingClauseRequiresGroupClause, err)

	r, err := engine.QueryStmt(`
		SELECT active, COUNT(), SUM(age1)
		FROM table1
		WHERE active != null
		GROUP BY active
		HAVING AVG(age) >= MIN(age)
		ORDER BY active`, nil, true)
	require.NoError(t, err)

	r.SetParameters(nil)

	_, err = r.Read()
	require.Equal(t, ErrColumnDoesNotExist, err)

	err = r.Close()
	require.NoError(t, err)

	r, err = engine.QueryStmt(`
		SELECT active, COUNT(), SUM(age1)
		FROM table1
		WHERE AVG(age) >= MIN(age)
		GROUP BY active
		ORDER BY active`, nil, true)
	require.NoError(t, err)

	err = r.Close()
	require.NoError(t, err)

	r, err = engine.QueryStmt("SELECT active, COUNT(id) FROM table1 GROUP BY active ORDER BY active", nil, true)
	require.NoError(t, err)

	_, err = r.Read()
	require.Equal(t, ErrLimitedCount, err)

	err = r.Close()
	require.NoError(t, err)

	r, err = engine.QueryStmt(`
		SELECT active, COUNT()
		FROM table1
		GROUP BY active
		HAVING AVG(age) >= MIN(age1)
		ORDER BY active`, nil, true)
	require.NoError(t, err)

	_, err = r.Read()
	require.Equal(t, ErrColumnDoesNotExist, err)

	err = r.Close()
	require.NoError(t, err)

	r, err = engine.QueryStmt(`
		SELECT active, COUNT() as c, MIN(age), MAX(age), AVG(age), SUM(age)
		FROM table1
		GROUP BY active
		HAVING COUNT() <= SUM(age)   AND
				MIN(age) <= MAX(age) AND
				AVG(age) <= MAX(age) AND
				MAX(age) < SUM(age)  AND
				AVG(age) >= MIN(age) AND
				SUM(age) > 0
		ORDER BY active DESC`, nil, true)

	require.NoError(t, err)

	_, err = r.Columns()
	require.NoError(t, err)

	for i := 0; i < 2; i++ {
		row, err := r.Read()
		require.NoError(t, err)
		require.NotNil(t, row)
		require.Len(t, row.Values, 6)

		require.Equal(t, i == 0, row.Values[EncodeSelector("", "db1", "table1", "active")].Value())

		require.Equal(t, int64(rowCount/2), row.Values[EncodeSelector("", "db1", "table1", "c")].Value())

		if i%2 == 0 {
			require.Equal(t, int64(base), row.Values[EncodeSelector("", "db1", "table1", "col2")].Value())
			require.Equal(t, int64(base+rowCount-2), row.Values[EncodeSelector("", "db1", "table1", "col3")].Value())
		} else {
			require.Equal(t, int64(base+1), row.Values[EncodeSelector("", "db1", "table1", "col2")].Value())
			require.Equal(t, int64(base+rowCount-1), row.Values[EncodeSelector("", "db1", "table1", "col3")].Value())
		}
	}

	err = r.Close()
	require.NoError(t, err)

	err = engine.Close()
	require.NoError(t, err)
}

func TestJoins(t *testing.T) {
	catalogStore, err := store.Open("catalog_innerjoin", store.DefaultOptions())
	require.NoError(t, err)
	defer os.RemoveAll("catalog_innerjoin")

	dataStore, err := store.Open("sqldata_innerjoin", store.DefaultOptions())
	require.NoError(t, err)
	defer os.RemoveAll("sqldata_innerjoin")

	engine, err := NewEngine(catalogStore, dataStore, DefaultOptions().WithPrefix(sqlPrefix))
	require.NoError(t, err)

	_, err = engine.ExecStmt("CREATE DATABASE db1", nil, true)
	require.NoError(t, err)

	err = engine.UseDatabase("db1")
	require.NoError(t, err)

	_, err = engine.ExecStmt("CREATE TABLE table1 (id INTEGER, title VARCHAR, fkid1 INTEGER, fkid2 INTEGER, PRIMARY KEY id)", nil, true)
	require.NoError(t, err)

	_, err = engine.ExecStmt("CREATE TABLE table2 (id INTEGER, amount INTEGER, PRIMARY KEY id)", nil, true)
	require.NoError(t, err)

	_, err = engine.ExecStmt("CREATE TABLE table3 (id INTEGER, age INTEGER, PRIMARY KEY id)", nil, true)
	require.NoError(t, err)

	rowCount := 10

	for i := 0; i < rowCount; i++ {
		_, err = engine.ExecStmt(fmt.Sprintf(`
			UPSERT INTO table1 (id, title, fkid1, fkid2) VALUES (%d, 'title%d', %d, %d)`, i, i, rowCount-1-i, i), nil, true)
		require.NoError(t, err)

		_, err = engine.ExecStmt(fmt.Sprintf("UPSERT INTO table2 (id, amount) VALUES (%d, %d)", rowCount-1-i, i*i), nil, true)
		require.NoError(t, err)

		_, err = engine.ExecStmt(fmt.Sprintf("UPSERT INTO table3 (id, age) VALUES (%d, %d)", i, 30+i), nil, true)
		require.NoError(t, err)
	}

	t.Run("should not find any matching row", func(t *testing.T) {
		r, err := engine.QueryStmt(`
		SELECT table1.title, table2.amount, table3.age
		FROM (SELECT * FROM table2 WHERE amount = 1)
		INNER JOIN table1 ON table2.id = table1.fkid1 AND (table2.amount > 0 OR table2.amount > 0+1)
		INNER JOIN table3 ON table1.fkid2 = table3.id AND table3.age < 30`, nil, true)
		require.NoError(t, err)

		_, err = r.Read()
		require.Equal(t, ErrNoMoreRows, err)

		err = r.Close()
		require.NoError(t, err)
	})

	t.Run("should find one matching row", func(t *testing.T) {
		r, err := engine.QueryStmt(`
		SELECT t1.title, t2.amount, t3.age
		FROM (SELECT id, amount FROM table2 WHERE amount = 1) AS t2
		INNER JOIN table1 AS t1 ON t2.id = t1.fkid1 AND t2.amount > 0
		INNER JOIN table3 AS t3 ON t1.fkid2 = t3.id AND t3.age > 30`, nil, true)
		require.NoError(t, err)

		row, err := r.Read()
		require.NoError(t, err)
		require.Len(t, row.Values, 3)

		_, err = r.Read()
		require.Equal(t, ErrNoMoreRows, err)

		err = r.Close()
		require.NoError(t, err)
	})

	t.Run("should resolve every inserted row", func(t *testing.T) {
		r, err := engine.QueryStmt(`
			SELECT id, title, table2.amount, table3.age
			FROM table1 INNER JOIN table2 ON table1.fkid1 = table2.id
			INNER JOIN table3 ON table1.fkid2 = table3.id
			WHERE table1.id >= 0 AND table3.age >= 30
			ORDER BY id DESC`, nil, true)
		require.NoError(t, err)

		r.SetParameters(nil)

		cols, err := r.Columns()
		require.NoError(t, err)
		require.Len(t, cols, 4)

		for i := 0; i < rowCount; i++ {
			row, err := r.Read()
			require.NoError(t, err)
			require.NotNil(t, row)
			require.Len(t, row.Values, 4)

			require.Equal(t, int64(rowCount-1-i), row.Values[EncodeSelector("", "db1", "table1", "id")].Value())
			require.Equal(t, fmt.Sprintf("title%d", rowCount-1-i), row.Values[EncodeSelector("", "db1", "table1", "title")].Value())
			require.Equal(t, int64((rowCount-1-i)*(rowCount-1-i)), row.Values[EncodeSelector("", "db1", "table2", "amount")].Value())
			require.Equal(t, int64(30+(rowCount-1-i)), row.Values[EncodeSelector("", "db1", "table3", "age")].Value())
		}

		err = r.Close()
		require.NoError(t, err)
	})

	t.Run("should return error when joining nonexistent table", func(t *testing.T) {
		r, err := engine.QueryStmt(`
		SELECT title
		FROM table1
		INNER JOIN table22 ON table1.id = table11.fkid1`, nil, true)
		require.NoError(t, err)

		_, err = r.Read()
		require.Equal(t, ErrTableDoesNotExist, err)

		err = r.Close()
		require.NoError(t, err)
	})

	err = engine.Close()
	require.NoError(t, err)
}

func TestJoinsWithJointTable(t *testing.T) {
	catalogStore, err := store.Open("catalog_innerjoin_joint", store.DefaultOptions())
	require.NoError(t, err)
	defer os.RemoveAll("catalog_innerjoin_joint")

	dataStore, err := store.Open("sqldata_innerjoin_joint", store.DefaultOptions())
	require.NoError(t, err)
	defer os.RemoveAll("sqldata_innerjoin_joint")

	engine, err := NewEngine(catalogStore, dataStore, DefaultOptions().WithPrefix(sqlPrefix))
	require.NoError(t, err)

	_, err = engine.ExecStmt("CREATE DATABASE db1", nil, true)
	require.NoError(t, err)

	err = engine.UseDatabase("db1")
	require.NoError(t, err)

	_, err = engine.ExecStmt("CREATE TABLE table1 (id INTEGER AUTO_INCREMENT, name VARCHAR, PRIMARY KEY id)", nil, true)
	require.NoError(t, err)

	_, err = engine.ExecStmt("CREATE TABLE table2 (id INTEGER AUTO_INCREMENT, amount INTEGER, PRIMARY KEY id)", nil, true)
	require.NoError(t, err)

	_, err = engine.ExecStmt("CREATE TABLE table12 (id INTEGER AUTO_INCREMENT, fkid1 INTEGER, fkid2 INTEGER, active BOOLEAN, PRIMARY KEY id)", nil, true)
	require.NoError(t, err)

	_, err = engine.ExecStmt("INSERT INTO table1 (name) VALUES ('name1'), ('name2'), ('name3')", nil, true)
	require.NoError(t, err)

	_, err = engine.ExecStmt("INSERT INTO table2 (amount) VALUES (10), (20), (30)", nil, true)
	require.NoError(t, err)

	_, err = engine.ExecStmt("INSERT INTO table12 (fkid1, fkid2, active) VALUES (1,1,false),(1,2,true),(1,3,true)", nil, true)
	require.NoError(t, err)

	_, err = engine.ExecStmt("INSERT INTO table12 (fkid1, fkid2, active) VALUES (2,1,false),(2,2,false),(2,3,true)", nil, true)
	require.NoError(t, err)

	_, err = engine.ExecStmt("INSERT INTO table12 (fkid1, fkid2, active) VALUES (3,1,false),(3,2,false),(3,3,false)", nil, true)
	require.NoError(t, err)

	r, err := engine.QueryStmt(`
		SELECT q.name, t2.amount, t12.active
		FROM (SELECT * FROM table1 where name = 'name1') q
		INNER JOIN table12 t12 on t12.fkid1 = q.id
		INNER JOIN table2 t2  on t12.fkid2 = t2.id
		WHERE t12.active = true`, nil, true)
	require.NoError(t, err)

	cols, err := r.Columns()
	require.NoError(t, err)
	require.Len(t, cols, 3)

	for i := 0; i < 2; i++ {
		row, err := r.Read()
		require.NoError(t, err)
		require.NotNil(t, row)
		require.Len(t, row.Values, 3)

		require.Equal(t, "name1", row.Values[EncodeSelector("", "db1", "q", "name")].Value())
		require.Equal(t, int64(20+i*10), row.Values[EncodeSelector("", "db1", "t2", "amount")].Value())
		require.Equal(t, true, row.Values[EncodeSelector("", "db1", "t12", "active")].Value())
	}

	err = r.Close()
	require.NoError(t, err)

	err = engine.Close()
	require.NoError(t, err)
}

func TestNestedJoins(t *testing.T) {
	catalogStore, err := store.Open("catalog_nestedjoins", store.DefaultOptions())
	require.NoError(t, err)
	defer os.RemoveAll("catalog_nestedjoins")

	dataStore, err := store.Open("sqldata_nestedjoins", store.DefaultOptions())
	require.NoError(t, err)
	defer os.RemoveAll("sqldata_nestedjoins")

	engine, err := NewEngine(catalogStore, dataStore, DefaultOptions().WithPrefix(sqlPrefix))
	require.NoError(t, err)

	_, err = engine.ExecStmt("CREATE DATABASE db1", nil, true)
	require.NoError(t, err)

	err = engine.UseDatabase("db1")
	require.NoError(t, err)

	_, err = engine.ExecStmt("CREATE TABLE table1 (id INTEGER, title VARCHAR, fkid1 INTEGER, PRIMARY KEY id)", nil, true)
	require.NoError(t, err)

	_, err = engine.ExecStmt("CREATE TABLE table2 (id INTEGER, amount INTEGER, fkid1 INTEGER, PRIMARY KEY id)", nil, true)
	require.NoError(t, err)

	_, err = engine.ExecStmt("CREATE TABLE table3 (id INTEGER, age INTEGER, PRIMARY KEY id)", nil, true)
	require.NoError(t, err)

	rowCount := 10

	for i := 0; i < rowCount; i++ {
		_, err = engine.ExecStmt(fmt.Sprintf("UPSERT INTO table1 (id, title, fkid1) VALUES (%d, 'title%d', %d)", i, i, rowCount-1-i), nil, true)
		require.NoError(t, err)

		_, err = engine.ExecStmt(fmt.Sprintf("UPSERT INTO table2 (id, amount, fkid1) VALUES (%d, %d, %d)", rowCount-1-i, i*i, i), nil, true)
		require.NoError(t, err)

		_, err = engine.ExecStmt(fmt.Sprintf("UPSERT INTO table3 (id, age) VALUES (%d, %d)", i, 30+i), nil, true)
		require.NoError(t, err)
	}

	r, err := engine.QueryStmt(`
		SELECT id, title, t2.amount AS total_amount, t3.age
		FROM table1 t1
		INNER JOIN table2 t2 ON (fkid1 = t2.id AND title != NULL)
		INNER JOIN table3 t3 ON t2.fkid1 = t3.id
		ORDER BY id DESC`, nil, true)
	require.NoError(t, err)

	cols, err := r.Columns()
	require.NoError(t, err)
	require.Len(t, cols, 4)

	for i := 0; i < rowCount; i++ {
		row, err := r.Read()
		require.NoError(t, err)
		require.NotNil(t, row)
		require.Len(t, row.Values, 4)

		require.Equal(t, int64(rowCount-1-i), row.Values[EncodeSelector("", "db1", "t1", "id")].Value())
		require.Equal(t, fmt.Sprintf("title%d", rowCount-1-i), row.Values[EncodeSelector("", "db1", "t1", "title")].Value())
		require.Equal(t, int64((rowCount-1-i)*(rowCount-1-i)), row.Values[EncodeSelector("", "db1", "t2", "total_amount")].Value())
		require.Equal(t, int64(30+(rowCount-1-i)), row.Values[EncodeSelector("", "db1", "t3", "age")].Value())
	}

	err = r.Close()
	require.NoError(t, err)

	err = engine.Close()
	require.NoError(t, err)
}

func TestReOpening(t *testing.T) {
	catalogStore, err := store.Open("catalog_reopening", store.DefaultOptions())
	require.NoError(t, err)
	defer os.RemoveAll("catalog_reopening")

	dataStore, err := store.Open("sqldata_reopening", store.DefaultOptions())
	require.NoError(t, err)
	defer os.RemoveAll("sqldata_reopening")

	engine, err := NewEngine(catalogStore, dataStore, DefaultOptions().WithPrefix(sqlPrefix))
	require.NoError(t, err)

	_, err = engine.ExecStmt("CREATE DATABASE db1", nil, true)
	require.NoError(t, err)

	_, err = engine.ExecStmt("USE DATABASE db1; CREATE TABLE table1 (id INTEGER, name VARCHAR[30], PRIMARY KEY id)", nil, true)
	require.NoError(t, err)

	_, err = engine.ExecStmt("USE DATABASE db1; CREATE INDEX ON table1(name)", nil, true)
	require.NoError(t, err)

	engine, err = NewEngine(catalogStore, dataStore, DefaultOptions().WithPrefix(sqlPrefix))
	require.NoError(t, err)

	_, err = engine.ExistDatabase("db1")
	require.ErrorIs(t, err, ErrCatalogNotReady)

	_, err = engine.GetDatabaseByName("db1")
	require.ErrorIs(t, err, ErrCatalogNotReady)

	_, err = engine.GetTableByName("db1", "table1")
	require.ErrorIs(t, err, ErrCatalogNotReady)

	err = engine.EnsureCatalogReady(nil)
	require.NoError(t, err)

	exists, err := engine.ExistDatabase("db1")
	require.NoError(t, err)
	require.True(t, exists)

	db, err := engine.GetDatabaseByName("db1")
	require.NoError(t, err)

	exists = db.ExistTable("table1")
	require.True(t, exists)

	table, err := db.GetTableByName("table1")
	require.NoError(t, err)
	require.NotNil(t, table.primaryIndex)
	require.Len(t, table.primaryIndex.cols, 1)
	require.Equal(t, "id", table.primaryIndex.cols[0].colName)
	require.Len(t, table.Cols(), 2)

	col, err := table.GetColumnByName("id")
	require.NoError(t, err)
	require.Equal(t, IntegerType, col.colType)

	col, err = table.GetColumnByName("name")
	require.NoError(t, err)
	require.Equal(t, VarcharType, col.colType)

	indexed, err := table.IsIndexed(col.colName)
	require.NoError(t, err)
	require.True(t, indexed)

	err = engine.Close()
	require.NoError(t, err)
}

func TestSubQuery(t *testing.T) {
	catalogStore, err := store.Open("catalog_subq", store.DefaultOptions())
	require.NoError(t, err)
	defer os.RemoveAll("catalog_subq")

	dataStore, err := store.Open("sqldata_subq", store.DefaultOptions())
	require.NoError(t, err)
	defer os.RemoveAll("sqldata_subq")

	engine, err := NewEngine(catalogStore, dataStore, DefaultOptions().WithPrefix(sqlPrefix))
	require.NoError(t, err)

	_, err = engine.ExecStmt("CREATE DATABASE db1", nil, true)
	require.NoError(t, err)

	err = engine.UseDatabase("db1")
	require.NoError(t, err)

	_, err = engine.ExecStmt("CREATE TABLE table1 (id INTEGER, title VARCHAR, active BOOLEAN, payload BLOB, PRIMARY KEY id)", nil, true)
	require.NoError(t, err)

	rowCount := 10

	for i := 0; i < rowCount; i++ {
		encPayload := hex.EncodeToString([]byte(fmt.Sprintf("blob%d", i)))
		_, err = engine.ExecStmt(fmt.Sprintf(`
			UPSERT INTO table1 (id, title, active, payload) VALUES (%d, 'title%d', %v, x'%s')
		`, i, i, i%2 == 0, encPayload), nil, true)
		require.NoError(t, err)
	}

	r, err := engine.QueryStmt(`
		SELECT id, title t
		FROM (SELECT id, title, active FROM table1) t2
		WHERE active AND t2.id >= 0`, nil, true)
	require.NoError(t, err)

	cols, err := r.Columns()
	require.NoError(t, err)
	require.Len(t, cols, 2)

	for i := 0; i < rowCount; i += 2 {
		row, err := r.Read()
		require.NoError(t, err)
		require.NotNil(t, row)
		require.Len(t, row.Values, 2)

		require.Equal(t, int64(i), row.Values[EncodeSelector("", "db1", "t2", "id")].Value())
		require.Equal(t, fmt.Sprintf("title%d", i), row.Values[EncodeSelector("", "db1", "t2", "t")].Value())
	}

	err = r.Close()
	require.NoError(t, err)

	_, err = engine.ExecStmt("UPSERT INTO table1 (id, title) VALUES (0, 'title0')", nil, true)
	require.NoError(t, err)

	r, err = engine.QueryStmt("SELECT id, title, active FROM (SELECT id, title, active FROM table1) WHERE active", nil, true)
	require.NoError(t, err)

	_, err = r.Read()
	require.NoError(t, err)

	err = r.Close()
	require.NoError(t, err)

	r, err = engine.QueryStmt("SELECT id, title, active FROM (SELECT id, title, active FROM table1) WHERE title", nil, true)
	require.NoError(t, err)

	_, err = r.Read()
	require.Equal(t, ErrInvalidCondition, err)

	err = r.Close()
	require.NoError(t, err)

	err = engine.Close()
	require.NoError(t, err)
}

func TestJoinsWithSubquery(t *testing.T) {
	catalogStore, err := store.Open("catalog_subq", store.DefaultOptions())
	require.NoError(t, err)
	defer os.RemoveAll("catalog_subq")

	dataStore, err := store.Open("sqldata_subq", store.DefaultOptions())
	require.NoError(t, err)
	defer os.RemoveAll("sqldata_subq")

	engine, err := NewEngine(catalogStore, dataStore, DefaultOptions().WithPrefix(sqlPrefix))
	require.NoError(t, err)

	_, err = engine.ExecStmt("CREATE DATABASE db1", nil, true)
	require.NoError(t, err)

	err = engine.UseDatabase("db1")
	require.NoError(t, err)

	_, err = engine.ExecStmt(`
		CREATE TABLE IF NOT EXISTS customers (
			id            INTEGER,
			customer_name VARCHAR[60],
			email         VARCHAR[150],
			address       VARCHAR,
			city          VARCHAR,
			ip            VARCHAR[40],
			country       VARCHAR[15],
			age           INTEGER,
			active        BOOLEAN,
			PRIMARY KEY (id)
		);

		CREATE TABLE customer_review(
			customerid INTEGER,
			productid  INTEGER,
			review     VARCHAR,
			PRIMARY KEY (customerid, productid)
		);

		INSERT INTO customers (
			id, customer_name, email, address,
			city, ip, country, age, active
		)
		VALUES (
			1,
			'Isidro Behnen',
			'ibehnen0@mail.ru',
			'ibehnen0@chronoengine.com',
			'Arvika',
			'127.0.0.15',
			'SE',
			24,
			true
		);

		INSERT INTO customer_review (customerid, productid, review)
		VALUES(1, 1, 'Nice Juice!');
	`, nil, true)
	require.NoError(t, err)

	r, err := engine.QueryStmt(`
		SELECT * FROM (
			SELECT id, customer_name, age
			FROM customers
			AS c
		)
		INNER JOIN (
			SELECT MAX(customerid) as customerid, COUNT() as review_count
			FROM customer_review
			AS r
		) ON r.customerid = c.id
		WHERE c.age < 30
		`,
		nil, true)
	require.NoError(t, err)

	row, err := r.Read()
	require.NoError(t, err)

	require.Len(t, row.Values, 5)
	require.Equal(t, int64(1), row.Values[EncodeSelector("", "db1", "c", "id")].Value())
	require.Equal(t, "Isidro Behnen", row.Values[EncodeSelector("", "db1", "c", "customer_name")].Value())
	require.Equal(t, int64(24), row.Values[EncodeSelector("", "db1", "c", "age")].Value())
	require.Equal(t, int64(1), row.Values[EncodeSelector("", "db1", "r", "customerid")].Value())
	require.Equal(t, int64(1), row.Values[EncodeSelector("", "db1", "r", "review_count")].Value())

	err = r.Close()
	require.NoError(t, err)

	err = engine.Close()
	require.NoError(t, err)
}

func TestInferParameters(t *testing.T) {
	catalogStore, err := store.Open("catalog_infer_params", store.DefaultOptions())
	require.NoError(t, err)
	defer os.RemoveAll("catalog_infer_params")

	dataStore, err := store.Open("catalog_infer_params", store.DefaultOptions())
	require.NoError(t, err)
	defer os.RemoveAll("catalog_infer_params")

	engine, err := NewEngine(catalogStore, dataStore, DefaultOptions().WithPrefix(sqlPrefix))
	require.NoError(t, err)

	stmt := "CREATE DATABASE db1"

	_, err = engine.InferParameters(stmt)
	require.ErrorIs(t, err, ErrCatalogNotReady)

	_, err = engine.InferParametersPreparedStmt(&CreateDatabaseStmt{})
	require.ErrorIs(t, err, ErrCatalogNotReady)

	err = engine.EnsureCatalogReady(nil)
	require.NoError(t, err)

	_, err = engine.InferParameters(stmt)
	require.ErrorIs(t, err, ErrNoDatabaseSelected)

	_, err = engine.InferParametersPreparedStmt(&CreateDatabaseStmt{})
	require.ErrorIs(t, err, ErrNoDatabaseSelected)

	_, err = engine.ExecStmt(stmt, nil, true)
	require.NoError(t, err)

	err = engine.UseDatabase("db1")
	require.NoError(t, err)

	_, err = engine.InferParameters("invalid sql stmt")
	require.EqualError(t, err, "syntax error: unexpected IDENTIFIER")

	_, err = engine.InferParametersPreparedStmt(nil)
	require.ErrorIs(t, err, ErrIllegalArguments)

	params, err := engine.InferParameters(stmt)
	require.NoError(t, err)
	require.Len(t, params, 0)

	params, err = engine.InferParameters("USE DATABASE db1")
	require.NoError(t, err)
	require.Len(t, params, 0)

	params, err = engine.InferParameters("USE SNAPSHOT BEFORE TX 10")
	require.NoError(t, err)
	require.Len(t, params, 0)

	stmt = "CREATE TABLE mytable(id INTEGER, title VARCHAR, active BOOLEAN, PRIMARY KEY id)"

	params, err = engine.InferParameters(stmt)
	require.NoError(t, err)
	require.Len(t, params, 0)

	pstmt, err := Parse(strings.NewReader(stmt))
	require.NoError(t, err)
	require.Len(t, pstmt, 1)

	_, err = engine.InferParametersPreparedStmt(pstmt[0])
	require.NoError(t, err)

	_, err = engine.ExecStmt(stmt, nil, true)
	require.NoError(t, err)

	params, err = engine.InferParameters("ALTER TABLE mytableSE ADD COLUMN note VARCHAR")
	require.NoError(t, err)
	require.Len(t, params, 0)

	stmt = "CREATE INDEX ON mytable(active)"

	params, err = engine.InferParameters(stmt)
	require.NoError(t, err)
	require.Len(t, params, 0)

	_, err = engine.ExecStmt(stmt, nil, true)
	require.NoError(t, err)

	params, err = engine.InferParameters("BEGIN TRANSACTION INSERT INTO mytable(id, title) VALUES (@id, @title); COMMIT")
	require.NoError(t, err)
	require.Len(t, params, 2)
	require.Equal(t, IntegerType, params["id"])
	require.Equal(t, VarcharType, params["title"])

	params, err = engine.InferParameters("INSERT INTO mytable(id, title) VALUES (1, 'title1')")
	require.NoError(t, err)
	require.Len(t, params, 0)

	params, err = engine.InferParameters("INSERT INTO mytable(id, title) VALUES (1, 'title1'), (@id2, @title2)")
	require.NoError(t, err)
	require.Len(t, params, 2)
	require.Equal(t, IntegerType, params["id2"])
	require.Equal(t, VarcharType, params["title2"])

	params, err = engine.InferParameters("SELECT * FROM mytable WHERE (id - 1) > (@id + (@id+1))")
	require.NoError(t, err)
	require.Len(t, params, 1)
	require.Equal(t, IntegerType, params["id"])

	params, err = engine.InferParameters("SELECT * FROM mytable t1 INNER JOIN mytable t2 ON t1.id = t2.id WHERE id > @id")
	require.NoError(t, err)
	require.Len(t, params, 1)
	require.Equal(t, IntegerType, params["id"])

	params, err = engine.InferParameters("SELECT * FROM mytable WHERE id > @id AND (NOT @active OR active)")
	require.NoError(t, err)
	require.Len(t, params, 2)
	require.Equal(t, IntegerType, params["id"])
	require.Equal(t, BooleanType, params["active"])

	params, err = engine.InferParameters("SELECT * FROM mytable WHERE id > ? AND (NOT ? OR active)")
	require.NoError(t, err)
	require.Len(t, params, 2)
	require.Equal(t, IntegerType, params["param1"])
	require.Equal(t, BooleanType, params["param2"])

	params, err = engine.InferParameters("SELECT * FROM mytable WHERE id > $2 AND (NOT $1 OR active)")
	require.NoError(t, err)
	require.Len(t, params, 2)
	require.Equal(t, BooleanType, params["param1"])
	require.Equal(t, IntegerType, params["param2"])

	params, err = engine.InferParameters("SELECT COUNT() FROM mytable GROUP BY active HAVING @param1 = COUNT() ORDER BY active")
	require.NoError(t, err)
	require.Len(t, params, 1)
	require.Equal(t, IntegerType, params["param1"])

	params, err = engine.InferParameters("SELECT COUNT(), MIN(id) FROM mytable GROUP BY active HAVING @param1 < MIN(id) ORDER BY active")
	require.NoError(t, err)
	require.Len(t, params, 1)
	require.Equal(t, IntegerType, params["param1"])

	params, err = engine.InferParameters("SELECT * FROM mytable WHERE @active AND title LIKE 't+'")
	require.NoError(t, err)
	require.Len(t, params, 1)
	require.Equal(t, BooleanType, params["active"])

	err = engine.Close()
	require.NoError(t, err)
}

func TestInferParametersPrepared(t *testing.T) {
	catalogStore, err := store.Open("catalog_infer_params_prepared", store.DefaultOptions())
	require.NoError(t, err)
	defer os.RemoveAll("catalog_infer_params_prepared")

	dataStore, err := store.Open("catalog_infer_params_prepared", store.DefaultOptions())
	require.NoError(t, err)
	defer os.RemoveAll("catalog_infer_params_prepared")

	engine, err := NewEngine(catalogStore, dataStore, DefaultOptions().WithPrefix(sqlPrefix))
	require.NoError(t, err)

	_, err = engine.ExecStmt("CREATE DATABASE db1", nil, true)
	require.NoError(t, err)

	err = engine.UseDatabase("db1")
	require.NoError(t, err)

	stmts, err := Parse(strings.NewReader("CREATE TABLE mytable(id INTEGER, title VARCHAR, active BOOLEAN, PRIMARY KEY id)"))
	require.NoError(t, err)
	require.Len(t, stmts, 1)

	params, err := engine.InferParametersPreparedStmt(stmts[0])
	require.NoError(t, err)
	require.Len(t, params, 0)

	_, err = engine.ExecPreparedStmts(stmts, nil, true)
	require.NoError(t, err)

	err = engine.Close()
	require.NoError(t, err)
}

func TestInferParametersUnbounded(t *testing.T) {
	catalogStore, err := store.Open("catalog_infer_params_unbounded", store.DefaultOptions())
	require.NoError(t, err)
	defer os.RemoveAll("catalog_infer_params_unbounded")

	dataStore, err := store.Open("catalog_infer_params_unbounded", store.DefaultOptions())
	require.NoError(t, err)
	defer os.RemoveAll("catalog_infer_params_unbounded")

	engine, err := NewEngine(catalogStore, dataStore, DefaultOptions().WithPrefix(sqlPrefix))
	require.NoError(t, err)

	_, err = engine.ExecStmt("CREATE DATABASE db1", nil, true)
	require.NoError(t, err)

	err = engine.UseDatabase("db1")
	require.NoError(t, err)

	_, err = engine.ExecStmt("CREATE TABLE mytable(id INTEGER, title VARCHAR, active BOOLEAN, PRIMARY KEY id)", nil, true)
	require.NoError(t, err)

	params, err := engine.InferParameters("SELECT * FROM mytable WHERE @param1 = @param2")
	require.NoError(t, err)
	require.Len(t, params, 2)
	require.Equal(t, AnyType, params["param1"])
	require.Equal(t, AnyType, params["param2"])

	params, err = engine.InferParameters("SELECT * FROM mytable WHERE @param1 AND @param2")
	require.NoError(t, err)
	require.Len(t, params, 2)
	require.Equal(t, BooleanType, params["param1"])
	require.Equal(t, BooleanType, params["param2"])

	params, err = engine.InferParameters("SELECT * FROM mytable WHERE @param1 != NULL")
	require.NoError(t, err)
	require.Len(t, params, 1)
	require.Equal(t, AnyType, params["param1"])

	params, err = engine.InferParameters("SELECT * FROM mytable WHERE @param1 != NOT NULL")
	require.NoError(t, err)
	require.Len(t, params, 1)
	require.Equal(t, BooleanType, params["param1"])

	params, err = engine.InferParameters("SELECT * FROM mytable WHERE @param1 != NULL AND (@param1 AND active)")
	require.NoError(t, err)
	require.Len(t, params, 1)
	require.Equal(t, BooleanType, params["param1"])

	params, err = engine.InferParameters("SELECT * FROM mytable WHERE @param1 != NULL AND (@param1 <= mytable.id)")
	require.NoError(t, err)
	require.Len(t, params, 1)
	require.Equal(t, IntegerType, params["param1"])

	err = engine.Close()
	require.NoError(t, err)
}

func TestInferParametersInvalidCases(t *testing.T) {
	catalogStore, err := store.Open("catalog_infer_params_invalid", store.DefaultOptions())
	require.NoError(t, err)
	defer os.RemoveAll("catalog_infer_params_invalid")

	dataStore, err := store.Open("catalog_infer_params_invalid", store.DefaultOptions())
	require.NoError(t, err)
	defer os.RemoveAll("catalog_infer_params_invalid")

	engine, err := NewEngine(catalogStore, dataStore, DefaultOptions().WithPrefix(sqlPrefix))
	require.NoError(t, err)

	_, err = engine.ExecStmt("CREATE DATABASE db1", nil, true)
	require.NoError(t, err)

	err = engine.UseDatabase("db1")
	require.NoError(t, err)

	_, err = engine.ExecStmt("CREATE TABLE mytable(id INTEGER, title VARCHAR, active BOOLEAN, PRIMARY KEY id)", nil, true)
	require.NoError(t, err)

	_, err = engine.InferParameters("INSERT INTO mytable(id, title) VALUES (@param1, @param1)")
	require.Equal(t, ErrInferredMultipleTypes, err)

	_, err = engine.InferParameters("INSERT INTO mytable(id, title) VALUES (@param1)")
	require.Equal(t, ErrIllegalArguments, err)

	_, err = engine.InferParameters("INSERT INTO mytable1(id, title) VALUES (@param1, @param2)")
	require.Equal(t, ErrTableDoesNotExist, err)

	_, err = engine.InferParameters("INSERT INTO mytable(id, note) VALUES (@param1, @param2)")
	require.Equal(t, ErrColumnDoesNotExist, err)

	_, err = engine.InferParameters("SELECT * FROM mytable WHERE id > @param1 AND (@param1 OR active)")
	require.Equal(t, ErrInferredMultipleTypes, err)

	_, err = engine.InferParameters("BEGIN TRANSACTION INSERT INTO mytable(id, title) VALUES (@param1, @param1) COMMIT")
	require.Equal(t, ErrInferredMultipleTypes, err)

	err = engine.Close()
	require.NoError(t, err)
}

func TestDecodeValueFailures(t *testing.T) {
	for _, d := range []struct {
		n string
		b []byte
		t SQLValueType
	}{
		{
			"Empty data", []byte{}, IntegerType,
		},
		{
			"Not enough bytes for length", []byte{1, 2}, IntegerType,
		},
		{
			"Not enough data", []byte{0, 0, 0, 3, 1, 2}, VarcharType,
		},
		{
			"Negative length", []byte{0x80, 0, 0, 0, 0}, VarcharType,
		},
		{
			"Too large integer", []byte{0, 0, 0, 9, 1, 2, 3, 4, 5, 6, 7, 8, 9}, IntegerType,
		},
		{
			"Zero-length boolean", []byte{0, 0, 0, 0}, BooleanType,
		},
		{
			"Too large boolean", []byte{0, 0, 0, 2, 0, 0}, BooleanType,
		},
		{
			"Any type", []byte{0, 0, 0, 1, 1}, AnyType,
		},
	} {
		t.Run(d.n, func(t *testing.T) {
			_, _, err := DecodeValue(d.b, d.t)
			require.True(t, errors.Is(err, ErrCorruptedData))
		})
	}
}

func TestDecodeValueSuccess(t *testing.T) {
	for _, d := range []struct {
		n string
		b []byte
		t SQLValueType

		v    TypedValue
		offs int
	}{
		{
			"varchar",
			[]byte{0, 0, 0, 2, 'H', 'i'},
			VarcharType,
			&Varchar{val: "Hi"},
			6,
		},
		{
			"varchar padded",
			[]byte{0, 0, 0, 2, 'H', 'i', 1, 2, 3},
			VarcharType,
			&Varchar{val: "Hi"},
			6,
		},
		{
			"empty varchar",
			[]byte{0, 0, 0, 0},
			VarcharType,
			&Varchar{val: ""},
			4,
		},
		{
			"zero integer",
			[]byte{0, 0, 0, 8, 0, 0, 0, 0, 0, 0, 0, 0},
			IntegerType,
			&Number{val: 0},
			12,
		},
		{
			"large integer",
			[]byte{0, 0, 0, 8, 0, 0, 0, 0, 127, 255, 255, 255},
			IntegerType,
			&Number{val: math.MaxInt32},
			12,
		},
		{
			"large integer padded",
			[]byte{0, 0, 0, 8, 0, 0, 0, 0, 127, 255, 255, 255, 1, 1, 1},
			IntegerType,
			&Number{val: math.MaxInt32},
			12,
		},
		{
			"boolean false",
			[]byte{0, 0, 0, 1, 0},
			BooleanType,
			&Bool{val: false},
			5,
		},
		{
			"boolean true",
			[]byte{0, 0, 0, 1, 1},
			BooleanType,
			&Bool{val: true},
			5,
		},
		{
			"boolean padded",
			[]byte{0, 0, 0, 1, 0, 1},
			BooleanType,
			&Bool{val: false},
			5,
		},
		{
			"blob",
			[]byte{0, 0, 0, 2, 'H', 'i'},
			BLOBType,
			&Blob{val: []byte{'H', 'i'}},
			6,
		},
		{
			"blob padded",
			[]byte{0, 0, 0, 2, 'H', 'i', 1, 2, 3},
			BLOBType,
			&Blob{val: []byte{'H', 'i'}},
			6,
		},
		{
			"empty blob",
			[]byte{0, 0, 0, 0},
			BLOBType,
			&Blob{val: []byte{}},
			4,
		},
	} {
		t.Run(d.n, func(t *testing.T) {
			v, offs, err := DecodeValue(d.b, d.t)
			require.NoError(t, err)
			require.EqualValues(t, d.offs, offs)

			cmp, err := d.v.Compare(v)
			require.NoError(t, err)
			require.Zero(t, cmp)
		})
	}
}

func TestTrimPrefix(t *testing.T) {
	e := Engine{prefix: []byte("e-prefix")}

	for _, d := range []struct {
		n string
		k string
	}{
		{"empty key", ""},
		{"no engine prefix", "no-e-prefix)"},
		{"no mapping prefix", "e-prefix-no-mapping-prefix"},
		{"short mapping prefix", "e-prefix-mapping"},
	} {
		t.Run(d.n, func(t *testing.T) {
			prefix, err := e.trimPrefix([]byte(d.k), []byte("-mapping-prefix"))
			require.Nil(t, prefix)
			require.ErrorIs(t, err, ErrIllegalMappedKey)
		})
	}

	for _, d := range []struct {
		n string
		k string
		p string
	}{
		{"correct prefix", "e-prefix-mapping-prefix-key", "-key"},
		{"exact prefix", "e-prefix-mapping-prefix", ""},
	} {
		t.Run(d.n, func(t *testing.T) {
			prefix, err := e.trimPrefix([]byte(d.k), []byte("-mapping-prefix"))
			require.NoError(t, err)
			require.NotNil(t, prefix)
			require.EqualValues(t, []byte(d.p), prefix)
		})
	}
}

func TestUnmapDatabaseId(t *testing.T) {
	e := Engine{prefix: []byte("e-prefix.")}

	id, err := e.unmapDatabaseID(nil)
	require.ErrorIs(t, err, ErrIllegalMappedKey)
	require.Zero(t, id)

	id, err = e.unmapDatabaseID([]byte{})
	require.ErrorIs(t, err, ErrIllegalMappedKey)
	require.Zero(t, id)

	id, err = e.unmapDatabaseID([]byte("pref"))
	require.ErrorIs(t, err, ErrIllegalMappedKey)
	require.Zero(t, id)

	id, err = e.unmapDatabaseID([]byte("e-prefix.a"))
	require.ErrorIs(t, err, ErrIllegalMappedKey)
	require.Zero(t, id)

	id, err = e.unmapDatabaseID([]byte(
		"e-prefix.CTL.DATABASE.a",
	))
	require.ErrorIs(t, err, ErrCorruptedData)
	require.Zero(t, id)

	id, err = e.unmapDatabaseID(append(
		[]byte("e-prefix.CTL.DATABASE."),
		1, 2, 3, 4,
	))
	require.NoError(t, err)
	require.EqualValues(t, 0x01020304, id)
}

func TestUnmapTableId(t *testing.T) {
	e := Engine{prefix: []byte("e-prefix.")}

	dbID, tableID, err := e.unmapTableID(nil)
	require.ErrorIs(t, err, ErrIllegalMappedKey)
	require.Zero(t, dbID)
	require.Zero(t, tableID)

	dbID, tableID, err = e.unmapTableID([]byte(
		"e-prefix.CTL.TABLE.a",
	))
	require.ErrorIs(t, err, ErrCorruptedData)
	require.Zero(t, dbID)
	require.Zero(t, tableID)

	dbID, tableID, err = e.unmapTableID(append(
		[]byte("e-prefix.CTL.TABLE."),
		0x01, 0x02, 0x03, 0x04,
		0x11, 0x12, 0x13, 0x14,
	))
	require.NoError(t, err)
	require.EqualValues(t, 0x01020304, dbID)
	require.EqualValues(t, 0x11121314, tableID)
}

func TestUnmapColSpec(t *testing.T) {
	e := Engine{prefix: []byte("e-prefix.")}

	dbID, tableID, colID, colType, err := e.unmapColSpec(nil)
	require.ErrorIs(t, err, ErrIllegalMappedKey)
	require.Zero(t, dbID)
	require.Zero(t, tableID)
	require.Zero(t, colID)
	require.Zero(t, colType)

	dbID, tableID, colID, colType, err = e.unmapColSpec([]byte(
		"e-prefix.CTL.COLUMN.a",
	))
	require.ErrorIs(t, err, ErrCorruptedData)
	require.Zero(t, dbID)
	require.Zero(t, tableID)
	require.Zero(t, colID)
	require.Zero(t, colType)

	dbID, tableID, colID, colType, err = e.unmapColSpec(append(
		[]byte("e-prefix.CTL.COLUMN."),
		0x01, 0x02, 0x03, 0x04,
		0x11, 0x12, 0x13, 0x14,
		0x21, 0x22, 0x23, 0x24,
		0x00,
	))
	require.ErrorIs(t, err, ErrCorruptedData)
	require.Zero(t, dbID)
	require.Zero(t, tableID)
	require.Zero(t, colID)
	require.Zero(t, colType)

	dbID, tableID, colID, colType, err = e.unmapColSpec(append(
		[]byte("e-prefix.CTL.COLUMN."),
		0x01, 0x02, 0x03, 0x04,
		0x11, 0x12, 0x13, 0x14,
		0x21, 0x22, 0x23, 0x24,
		'I', 'N', 'T', 'E', 'G', 'E', 'R',
	))

	require.NoError(t, err)
	require.EqualValues(t, 0x01020304, dbID)
	require.EqualValues(t, 0x11121314, tableID)
	require.EqualValues(t, 0x21222324, colID)
	require.Equal(t, "INTEGER", colType)
}

func TestUnmapIndex(t *testing.T) {
	e := Engine{prefix: []byte("e-prefix.")}

	dbID, tableID, colID, err := e.unmapIndex(nil)
	require.ErrorIs(t, err, ErrIllegalMappedKey)
	require.Zero(t, dbID)
	require.Zero(t, tableID)
	require.Zero(t, colID)

	dbID, tableID, colID, err = e.unmapIndex([]byte(
		"e-prefix.CTL.INDEX.a",
	))
	require.ErrorIs(t, err, ErrCorruptedData)
	require.Zero(t, dbID)
	require.Zero(t, tableID)
	require.Zero(t, colID)

	dbID, tableID, colID, err = e.unmapIndex(append(
		[]byte("e-prefix.CTL.INDEX."),
		0x01, 0x02, 0x03, 0x04,
		0x11, 0x12, 0x13, 0x14,
		0x21, 0x22, 0x23, 0x24,
	))

	require.NoError(t, err)
	require.EqualValues(t, 0x01020304, dbID)
	require.EqualValues(t, 0x11121314, tableID)
	require.EqualValues(t, 0x21222324, colID)
}

func TestUnmapIndexEntry(t *testing.T) {
	e := Engine{prefix: []byte("e-prefix.")}

	encPKVals, err := e.unmapIndexEntry(&Index{id: PKIndexID, unique: true}, nil)
	require.ErrorIs(t, err, ErrCorruptedData)
	require.Nil(t, encPKVals)

	encPKVals, err = e.unmapIndexEntry(&Index{id: PKIndexID, unique: true}, []byte(
		"e-prefix.P.a",
	))
	require.ErrorIs(t, err, ErrCorruptedData)
	require.Nil(t, encPKVals)

	fullValue := append(
		[]byte("e-prefix.S."),
		0x01, 0x02, 0x03, 0x04,
		0x11, 0x12, 0x13, 0x14,
		0x00, 0x00, 0x00, 0x02,
		'a', 'b', 'c', 0, 0, 0, 0, 0, 0, 0,
		0, 0, 0, 3,
		'w', 'x', 'y', 'z',
		0, 0, 0, 4,
	)

	sIndex := &Index{
		table: &Table{
			db: &Database{
				id: 0x01020304,
			},
			id: 0x11121314,
		},
		id:     2,
		unique: false,
		cols: []*Column{
			{id: 3, colType: VarcharType, maxLen: 10},
		},
	}

	encPKLen := 8

	for i := 13; i < len(fullValue)-encPKLen; i++ {
		encPKVals, err = e.unmapIndexEntry(sIndex, fullValue[:i])
		require.ErrorIs(t, err, ErrCorruptedData)
		require.Nil(t, encPKVals)
	}

	encPKVals, err = e.unmapIndexEntry(sIndex, fullValue)
	require.NoError(t, err)
	require.EqualValues(t, []byte{'w', 'x', 'y', 'z', 0, 0, 0, 4}, encPKVals)
}

func TestEncodeAsKeyEdgeCases(t *testing.T) {
	_, err := EncodeAsKey(nil, IntegerType, 0)
	require.ErrorIs(t, err, ErrInvalidValue)

	_, err = EncodeAsKey("a", VarcharType, maxKeyLen+1)
	require.ErrorIs(t, err, ErrMaxKeyLengthExceeded)

	_, err = EncodeAsKey("a", "NOTATYPE", maxKeyLen)
	require.ErrorIs(t, err, ErrInvalidValue)

	t.Run("varchar cases", func(t *testing.T) {
		_, err = EncodeAsKey(true, VarcharType, 10)
		require.ErrorIs(t, err, ErrInvalidValue)

		_, err = EncodeAsKey("abc", VarcharType, 1)
		require.ErrorIs(t, err, ErrMaxLengthExceeded)
	})

	t.Run("integer cases", func(t *testing.T) {
		_, err = EncodeAsKey(true, IntegerType, 8)
		require.ErrorIs(t, err, ErrInvalidValue)

		_, err = EncodeAsKey(int64(10), IntegerType, 4)
		require.ErrorIs(t, err, ErrCorruptedData)
	})

	t.Run("boolean cases", func(t *testing.T) {
		_, err = EncodeAsKey("abc", BooleanType, 1)
		require.ErrorIs(t, err, ErrInvalidValue)

		_, err = EncodeAsKey(true, BooleanType, 2)
		require.ErrorIs(t, err, ErrCorruptedData)
	})

	t.Run("blob cases", func(t *testing.T) {
		_, err = EncodeAsKey("abc", BLOBType, 3)
		require.ErrorIs(t, err, ErrInvalidValue)

		_, err = EncodeAsKey([]byte{1, 2, 3}, BLOBType, 2)
		require.ErrorIs(t, err, ErrMaxLengthExceeded)
	})
}<|MERGE_RESOLUTION|>--- conflicted
+++ resolved
@@ -350,7 +350,7 @@
 	require.Equal(t, ErrTableDoesNotExist, err)
 
 	_, err = engine.ExecStmt(`CREATE TABLE table1 (
-								id INTEGER, 
+								id INTEGER,
 								title VARCHAR,
 								amount INTEGER,
 								active BOOLEAN NOT NULL,
@@ -558,7 +558,6 @@
 
 	_, err = engine.ExecStmt("CREATE TABLE table1 (id INTEGER AUTO_INCREMENT, title VARCHAR, PRIMARY KEY id)", nil, true)
 	require.NoError(t, err)
-
 
 	summary, err := engine.ExecStmt("INSERT INTO table1(title) VALUES ('name1')", nil, true)
 	require.NoError(t, err)
@@ -605,16 +604,6 @@
 	require.Equal(t, 2, summary.UpdatedRows)
 }
 
-<<<<<<< HEAD
-func TestDelete(t *testing.T) {
-	catalogStore, err := store.Open("catalog_delete", store.DefaultOptions())
-	require.NoError(t, err)
-	defer os.RemoveAll("catalog_delete")
-
-	dataStore, err := store.Open("sqldata_delete", store.DefaultOptions())
-	require.NoError(t, err)
-	defer os.RemoveAll("sqldata_delete")
-=======
 func TestAutoIncrementUniqueIndex(t *testing.T) {
 	catalogStore, err := store.Open("catalog_auto_inc", store.DefaultOptions())
 	require.NoError(t, err)
@@ -623,7 +612,6 @@
 	dataStore, err := store.Open("sqldata_auto_inc", store.DefaultOptions())
 	require.NoError(t, err)
 	defer os.RemoveAll("sqldata_auto_inc")
->>>>>>> e6570fd5
 
 	engine, err := NewEngine(catalogStore, dataStore, DefaultOptions().WithPrefix(sqlPrefix))
 	require.NoError(t, err)
@@ -631,186 +619,6 @@
 	_, err = engine.ExecStmt("CREATE DATABASE db1", nil, true)
 	require.NoError(t, err)
 
-<<<<<<< HEAD
-	_, err = engine.ExecStmt("DELETE FROM table1", nil, true)
-	require.ErrorIs(t, err, ErrNoDatabaseSelected)
-
-	err = engine.UseDatabase("db1")
-	require.NoError(t, err)
-
-	_, err = engine.ExecStmt(`CREATE TABLE table1 (
-		id INTEGER,
-		title VARCHAR[50],
-		active BOOLEAN,
-		PRIMARY KEY id
-	)`, nil, true)
-	require.NoError(t, err)
-
-	_, err = engine.ExecStmt("CREATE UNIQUE INDEX ON table1(title)", nil, true)
-	require.NoError(t, err)
-
-	_, err = engine.ExecStmt("CREATE INDEX ON table1(active)", nil, true)
-	require.NoError(t, err)
-
-	params, err := engine.InferParameters("DELETE FROM table1 WHERE active = @active")
-	require.NoError(t, err)
-	require.NotNil(t, params)
-	require.Len(t, params, 1)
-	require.Equal(t, params["active"], BooleanType)
-
-	_, err = engine.ExecStmt("DELETE FROM table2", nil, true)
-	require.ErrorIs(t, err, ErrTableDoesNotExist)
-
-	_, err = engine.ExecStmt("DELETE FROM table1 WHERE name = 'name1'", nil, true)
-	require.ErrorIs(t, err, ErrColumnDoesNotExist)
-
-	t.Run("delete on empty table should complete without issues", func(t *testing.T) {
-		summary, err := engine.ExecStmt("DELETE FROM table1", nil, true)
-		require.NoError(t, err)
-		require.NotNil(t, summary)
-		require.Zero(t, summary.UpdatedRows)
-	})
-
-	rowCount := 10
-
-	for i := 0; i < rowCount; i++ {
-		_, err = engine.ExecStmt(fmt.Sprintf(`
-			INSERT INTO table1 (id, title, active) VALUES (%d, 'title%d', %v)`, i, i, i%2 == 0), nil, true)
-		require.NoError(t, err)
-	}
-
-	t.Run("deleting with contradiction should not produce any change", func(t *testing.T) {
-		summary, err := engine.ExecStmt("DELETE FROM table1 WHERE false", nil, true)
-		require.NoError(t, err)
-		require.NotNil(t, summary)
-		require.Zero(t, summary.UpdatedRows)
-	})
-
-	t.Run("deleting active rows should remove half of the rows", func(t *testing.T) {
-		summary, err := engine.ExecStmt("DELETE FROM table1 WHERE active = @active", map[string]interface{}{"active": true}, true)
-		require.NoError(t, err)
-		require.NotNil(t, summary)
-		require.Equal(t, rowCount/2, summary.UpdatedRows)
-
-		r, err := engine.QueryStmt("SELECT COUNT() FROM table1", nil, true)
-		require.NoError(t, err)
-
-		row, err := r.Read()
-		require.NoError(t, err)
-		require.Equal(t, int64(rowCount/2), row.Values[EncodeSelector("", "db1", "table1", "col0")].Value())
-
-		err = r.Close()
-		require.NoError(t, err)
-
-		r, err = engine.QueryStmt("SELECT COUNT() FROM table1 WHERE active", nil, true)
-		require.NoError(t, err)
-
-		row, err = r.Read()
-		require.NoError(t, err)
-		require.Equal(t, int64(0), row.Values[EncodeSelector("", "db1", "table1", "col0")].Value())
-
-		err = r.Close()
-		require.NoError(t, err)
-	})
-}
-
-func TestUpdate(t *testing.T) {
-	catalogStore, err := store.Open("catalog_update", store.DefaultOptions())
-	require.NoError(t, err)
-	defer os.RemoveAll("catalog_update")
-
-	dataStore, err := store.Open("sqldata_update", store.DefaultOptions())
-	require.NoError(t, err)
-	defer os.RemoveAll("sqldata_update")
-
-	engine, err := NewEngine(catalogStore, dataStore, DefaultOptions().WithPrefix(sqlPrefix))
-	require.NoError(t, err)
-
-	_, err = engine.ExecStmt("CREATE DATABASE db1", nil, true)
-	require.NoError(t, err)
-
-	_, err = engine.ExecStmt("UPDATE table1 SET title = 'title11' WHERE title = 'title", nil, true)
-	require.ErrorIs(t, err, ErrNoDatabaseSelected)
-
-	err = engine.UseDatabase("db1")
-	require.NoError(t, err)
-
-	_, err = engine.ExecStmt(`CREATE TABLE table1 (
-		id INTEGER,
-		title VARCHAR[50],
-		active BOOLEAN,
-		PRIMARY KEY id
-	)`, nil, true)
-	require.NoError(t, err)
-
-	_, err = engine.ExecStmt("CREATE UNIQUE INDEX ON table1(title)", nil, true)
-	require.NoError(t, err)
-
-	_, err = engine.ExecStmt("CREATE INDEX ON table1(active)", nil, true)
-	require.NoError(t, err)
-
-	params, err := engine.InferParameters("UPDATE table1 SET active = @active")
-	require.NoError(t, err)
-	require.NotNil(t, params)
-	require.Len(t, params, 1)
-	require.Equal(t, params["active"], BooleanType)
-
-	_, err = engine.ExecStmt("UPDATE table2 SET active = false", nil, true)
-	require.ErrorIs(t, err, ErrTableDoesNotExist)
-
-	_, err = engine.ExecStmt("UPDATE table1 SET name = 'name1'", nil, true)
-	require.ErrorIs(t, err, ErrColumnDoesNotExist)
-
-	t.Run("update on empty table should complete without issues", func(t *testing.T) {
-		summary, err := engine.ExecStmt("UPDATE table1 SET active = false", nil, true)
-		require.NoError(t, err)
-		require.NotNil(t, summary)
-		require.Zero(t, summary.UpdatedRows)
-	})
-
-	rowCount := 10
-
-	for i := 0; i < rowCount; i++ {
-		_, err = engine.ExecStmt(fmt.Sprintf(`
-			INSERT INTO table1 (id, title, active) VALUES (%d, 'title%d', %v)`, i, i, i%2 == 0), nil, true)
-		require.NoError(t, err)
-	}
-
-	t.Run("updating with contradiction should not produce any change", func(t *testing.T) {
-		summary, err := engine.ExecStmt("UPDATE table1 SET active = false WHERE false", nil, true)
-		require.NoError(t, err)
-		require.NotNil(t, summary)
-		require.Zero(t, summary.UpdatedRows)
-	})
-
-	t.Run("updating specific row should update only one row", func(t *testing.T) {
-		summary, err := engine.ExecStmt("UPDATE table1 SET active = true WHERE title = @title", map[string]interface{}{"title": "title1"}, true)
-		require.NoError(t, err)
-		require.NotNil(t, summary)
-		require.Equal(t, 1, summary.UpdatedRows)
-
-		r, err := engine.QueryStmt("SELECT COUNT() FROM table1", nil, true)
-		require.NoError(t, err)
-
-		row, err := r.Read()
-		require.NoError(t, err)
-		require.Equal(t, int64(rowCount), row.Values[EncodeSelector("", "db1", "table1", "col0")].Value())
-
-		err = r.Close()
-		require.NoError(t, err)
-
-		r, err = engine.QueryStmt("SELECT COUNT() FROM table1 WHERE active", nil, true)
-		require.NoError(t, err)
-
-		row, err = r.Read()
-		require.NoError(t, err)
-		require.Equal(t, int64(rowCount/2+1), row.Values[EncodeSelector("", "db1", "table1", "col0")].Value())
-
-		err = r.Close()
-		require.NoError(t, err)
-	})
-}
-=======
 	err = engine.UseDatabase("db1")
 	require.NoError(t, err)
 
@@ -879,7 +687,199 @@
 	})
 }
 
->>>>>>> e6570fd5
+func TestDelete(t *testing.T) {
+	catalogStore, err := store.Open("catalog_delete", store.DefaultOptions())
+	require.NoError(t, err)
+	defer os.RemoveAll("catalog_delete")
+
+	dataStore, err := store.Open("sqldata_delete", store.DefaultOptions())
+	require.NoError(t, err)
+	defer os.RemoveAll("sqldata_delete")
+
+	engine, err := NewEngine(catalogStore, dataStore, DefaultOptions().WithPrefix(sqlPrefix))
+	require.NoError(t, err)
+
+	_, err = engine.ExecStmt("CREATE DATABASE db1", nil, true)
+	require.NoError(t, err)
+
+	_, err = engine.ExecStmt("DELETE FROM table1", nil, true)
+	require.ErrorIs(t, err, ErrNoDatabaseSelected)
+
+	err = engine.UseDatabase("db1")
+	require.NoError(t, err)
+
+	_, err = engine.ExecStmt(`CREATE TABLE table1 (
+		id INTEGER,
+		title VARCHAR[50],
+		active BOOLEAN,
+		PRIMARY KEY id
+	)`, nil, true)
+	require.NoError(t, err)
+
+	_, err = engine.ExecStmt("CREATE UNIQUE INDEX ON table1(title)", nil, true)
+	require.NoError(t, err)
+
+	_, err = engine.ExecStmt("CREATE INDEX ON table1(active)", nil, true)
+	require.NoError(t, err)
+
+	params, err := engine.InferParameters("DELETE FROM table1 WHERE active = @active")
+	require.NoError(t, err)
+	require.NotNil(t, params)
+	require.Len(t, params, 1)
+	require.Equal(t, params["active"], BooleanType)
+
+	_, err = engine.ExecStmt("DELETE FROM table2", nil, true)
+	require.ErrorIs(t, err, ErrTableDoesNotExist)
+
+	_, err = engine.ExecStmt("DELETE FROM table1 WHERE name = 'name1'", nil, true)
+	require.ErrorIs(t, err, ErrColumnDoesNotExist)
+
+	t.Run("delete on empty table should complete without issues", func(t *testing.T) {
+		summary, err := engine.ExecStmt("DELETE FROM table1", nil, true)
+		require.NoError(t, err)
+		require.NotNil(t, summary)
+		require.Zero(t, summary.UpdatedRows)
+	})
+
+	rowCount := 10
+
+	for i := 0; i < rowCount; i++ {
+		_, err = engine.ExecStmt(fmt.Sprintf(`
+			INSERT INTO table1 (id, title, active) VALUES (%d, 'title%d', %v)`, i, i, i%2 == 0), nil, true)
+		require.NoError(t, err)
+	}
+
+	t.Run("deleting with contradiction should not produce any change", func(t *testing.T) {
+		summary, err := engine.ExecStmt("DELETE FROM table1 WHERE false", nil, true)
+		require.NoError(t, err)
+		require.NotNil(t, summary)
+		require.Zero(t, summary.UpdatedRows)
+	})
+
+	t.Run("deleting active rows should remove half of the rows", func(t *testing.T) {
+		summary, err := engine.ExecStmt("DELETE FROM table1 WHERE active = @active", map[string]interface{}{"active": true}, true)
+		require.NoError(t, err)
+		require.NotNil(t, summary)
+		require.Equal(t, rowCount/2, summary.UpdatedRows)
+
+		r, err := engine.QueryStmt("SELECT COUNT() FROM table1", nil, true)
+		require.NoError(t, err)
+
+		row, err := r.Read()
+		require.NoError(t, err)
+		require.Equal(t, int64(rowCount/2), row.Values[EncodeSelector("", "db1", "table1", "col0")].Value())
+
+		err = r.Close()
+		require.NoError(t, err)
+
+		r, err = engine.QueryStmt("SELECT COUNT() FROM table1 WHERE active", nil, true)
+		require.NoError(t, err)
+
+		row, err = r.Read()
+		require.NoError(t, err)
+		require.Equal(t, int64(0), row.Values[EncodeSelector("", "db1", "table1", "col0")].Value())
+
+		err = r.Close()
+		require.NoError(t, err)
+	})
+}
+
+func TestUpdate(t *testing.T) {
+	catalogStore, err := store.Open("catalog_update", store.DefaultOptions())
+	require.NoError(t, err)
+	defer os.RemoveAll("catalog_update")
+
+	dataStore, err := store.Open("sqldata_update", store.DefaultOptions())
+	require.NoError(t, err)
+	defer os.RemoveAll("sqldata_update")
+
+	engine, err := NewEngine(catalogStore, dataStore, DefaultOptions().WithPrefix(sqlPrefix))
+	require.NoError(t, err)
+
+	_, err = engine.ExecStmt("CREATE DATABASE db1", nil, true)
+	require.NoError(t, err)
+
+	_, err = engine.ExecStmt("UPDATE table1 SET title = 'title11' WHERE title = 'title", nil, true)
+	require.ErrorIs(t, err, ErrNoDatabaseSelected)
+
+	err = engine.UseDatabase("db1")
+	require.NoError(t, err)
+
+	_, err = engine.ExecStmt(`CREATE TABLE table1 (
+		id INTEGER,
+		title VARCHAR[50],
+		active BOOLEAN,
+		PRIMARY KEY id
+	)`, nil, true)
+	require.NoError(t, err)
+
+	_, err = engine.ExecStmt("CREATE UNIQUE INDEX ON table1(title)", nil, true)
+	require.NoError(t, err)
+
+	_, err = engine.ExecStmt("CREATE INDEX ON table1(active)", nil, true)
+	require.NoError(t, err)
+
+	params, err := engine.InferParameters("UPDATE table1 SET active = @active")
+	require.NoError(t, err)
+	require.NotNil(t, params)
+	require.Len(t, params, 1)
+	require.Equal(t, params["active"], BooleanType)
+
+	_, err = engine.ExecStmt("UPDATE table2 SET active = false", nil, true)
+	require.ErrorIs(t, err, ErrTableDoesNotExist)
+
+	_, err = engine.ExecStmt("UPDATE table1 SET name = 'name1'", nil, true)
+	require.ErrorIs(t, err, ErrColumnDoesNotExist)
+
+	t.Run("update on empty table should complete without issues", func(t *testing.T) {
+		summary, err := engine.ExecStmt("UPDATE table1 SET active = false", nil, true)
+		require.NoError(t, err)
+		require.NotNil(t, summary)
+		require.Zero(t, summary.UpdatedRows)
+	})
+
+	rowCount := 10
+
+	for i := 0; i < rowCount; i++ {
+		_, err = engine.ExecStmt(fmt.Sprintf(`
+			INSERT INTO table1 (id, title, active) VALUES (%d, 'title%d', %v)`, i, i, i%2 == 0), nil, true)
+		require.NoError(t, err)
+	}
+
+	t.Run("updating with contradiction should not produce any change", func(t *testing.T) {
+		summary, err := engine.ExecStmt("UPDATE table1 SET active = false WHERE false", nil, true)
+		require.NoError(t, err)
+		require.NotNil(t, summary)
+		require.Zero(t, summary.UpdatedRows)
+	})
+
+	t.Run("updating specific row should update only one row", func(t *testing.T) {
+		summary, err := engine.ExecStmt("UPDATE table1 SET active = true WHERE title = @title", map[string]interface{}{"title": "title1"}, true)
+		require.NoError(t, err)
+		require.NotNil(t, summary)
+		require.Equal(t, 1, summary.UpdatedRows)
+
+		r, err := engine.QueryStmt("SELECT COUNT() FROM table1", nil, true)
+		require.NoError(t, err)
+
+		row, err := r.Read()
+		require.NoError(t, err)
+		require.Equal(t, int64(rowCount), row.Values[EncodeSelector("", "db1", "table1", "col0")].Value())
+
+		err = r.Close()
+		require.NoError(t, err)
+
+		r, err = engine.QueryStmt("SELECT COUNT() FROM table1 WHERE active", nil, true)
+		require.NoError(t, err)
+
+		row, err = r.Read()
+		require.NoError(t, err)
+		require.Equal(t, int64(rowCount/2+1), row.Values[EncodeSelector("", "db1", "table1", "col0")].Value())
+
+		err = r.Close()
+		require.NoError(t, err)
+	})
+}
 func TestTransactions(t *testing.T) {
 	catalogStore, err := store.Open("catalog_tx", store.DefaultOptions())
 	require.NoError(t, err)
