--- conflicted
+++ resolved
@@ -258,17 +258,12 @@
 		v := make([]byte, 1+4+len(col.colName))
 
 		if col.autoIncrement {
+
 			// in case the auto incremental key is not a primary key
 			if len(table.primaryIndex.cols) > 1 || col.id != table.primaryIndex.cols[0].id {
 				// creates a new unique index
-				createAutoIncrementIndexStmt := &CreateIndexStmt{unique: true, table: table.name, cols: []string{col.colName}}
-				autoIncrementIndexSummary, err := createAutoIncrementIndexStmt.compileUsing(e, implicitDB, params)
-
-				if err != nil {
-					return nil, err
-				}
-
-				err = summary.add(autoIncrementIndexSummary)
+				createIndexStmt := &CreateIndexStmt{unique: true, table: table.name, cols: []string{col.colName}}
+				_, err = createIndexStmt.execAt(tx, params)
 				if err != nil {
 					return nil, err
 				}
@@ -518,12 +513,10 @@
 				}
 
 				// inject auto-incremental pk value
-				if stmt.isInsert && table.autoIncrementPK {
-					// current implementation assumes only PK can be set as autoincremental
+				if stmt.isInsert && table.IsAutoIncremented() {
 					table.maxPK++
 
-					pkCol := table.primaryIndex.cols[0]
-					valuesByColID[pkCol.id] = &Number{val: table.maxPK}
+					valuesByColID[table.GetAutoIncrementedColumn()[0].id] = &Number{val: table.maxPK}
 
 					tx.lastInsertedPKs[table.name] = table.maxPK
 				}
@@ -559,14 +552,10 @@
 					return nil, fmt.Errorf("%w (expecting numeric value)", ErrInvalidValue)
 				}
 
-<<<<<<< HEAD
-			valuesByColID[table.autoIncrementCol.id] = &Number{val: table.maxPK}
-=======
 				pkMustExist = nl <= table.maxPK
 
 				tx.lastInsertedPKs[table.name] = nl
 			}
->>>>>>> 92ab8198
 
 			valuesByColID[colID] = rval
 		}
