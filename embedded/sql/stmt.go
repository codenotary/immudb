/*
Copyright 2021 CodeNotary, Inc. All rights reserved.

Licensed under the Apache License, Version 2.0 (the "License");
you may not use this file except in compliance with the License.
You may obtain a copy of the License at

	http://www.apache.org/licenses/LICENSE-2.0

Unless required by applicable law or agreed to in writing, software
distributed under the License is distributed on an "AS IS" BASIS,
WITHOUT WARRANTIES OR CONDITIONS OF ANY KIND, either express or implied.
See the License for the specific language governing permissions and
limitations under the License.
*/

package sql

import (
	"bytes"
	"encoding/binary"
	"errors"
	"fmt"
	"regexp"
	"strings"
	"time"

	"github.com/codenotary/immudb/embedded/store"
)

const (
	catalogDatabasePrefix = "CTL.DATABASE." // (key=CTL.DATABASE.{dbID}, value={dbNAME})
	catalogTablePrefix    = "CTL.TABLE."    // (key=CTL.TABLE.{dbID}{tableID}, value={tableNAME})
	catalogColumnPrefix   = "CTL.COLUMN."   // (key=CTL.COLUMN.{dbID}{tableID}{colID}{colTYPE}, value={(auto_incremental | nullable){maxLen}{colNAME}})
	catalogIndexPrefix    = "CTL.INDEX."    // (key=CTL.INDEX.{dbID}{tableID}{indexID}, value={unique {colID1}(ASC|DESC)...{colIDN}(ASC|DESC)})
	PIndexPrefix          = "P."            // (key=P.{dbID}{tableID}{0}({pkVal}{padding}{pkValLen})+, value={count (colID valLen val)+})
	SIndexPrefix          = "S."            // (key=S.{dbID}{tableID}{indexID}({val}{padding}{valLen})+({pkVal}{padding}{pkValLen})+, value={})
	UIndexPrefix          = "U."            // (key=U.{dbID}{tableID}{indexID}({val}{padding}{valLen})+, value={({pkVal}{padding}{pkValLen})+})
)

const PKIndexID = uint32(0)

const (
	nullableFlag      byte = 1 << iota
	autoIncrementFlag byte = 1 << iota
)

type SQLValueType = string

const (
	IntegerType   SQLValueType = "INTEGER"
	BooleanType   SQLValueType = "BOOLEAN"
	VarcharType   SQLValueType = "VARCHAR"
	BLOBType      SQLValueType = "BLOB"
	TimestampType SQLValueType = "TIMESTAMP"
	AnyType       SQLValueType = "ANY"
)

type AggregateFn = string

const (
	COUNT AggregateFn = "COUNT"
	SUM   AggregateFn = "SUM"
	MAX   AggregateFn = "MAX"
	MIN   AggregateFn = "MIN"
	AVG   AggregateFn = "AVG"
)

type CmpOperator = int

const (
	EQ CmpOperator = iota
	NE
	LT
	LE
	GT
	GE
)

type LogicOperator = int

const (
	AND LogicOperator = iota
	OR
)

type NumOperator = int

const (
	ADDOP NumOperator = iota
	SUBSOP
	DIVOP
	MULTOP
)

type JoinType = int

const (
	InnerJoin JoinType = iota
	LeftJoin
	RightJoin
)

type TxSummary struct {
	db *Database

	ces []*store.EntrySpec
	des []*store.EntrySpec

	updatedRows     int
	lastInsertedPKs map[string]int64
}

func newTxSummary(db *Database) *TxSummary {
	return &TxSummary{
		db:              db,
		lastInsertedPKs: make(map[string]int64),
	}
}

func (s *TxSummary) add(summary *TxSummary) error {
	if summary == nil {
		return ErrIllegalArguments
	}

	s.db = summary.db

	s.updatedRows += summary.updatedRows

	s.ces = append(s.ces, summary.ces...)
	s.des = append(s.des, summary.des...)

	for t, pk := range summary.lastInsertedPKs {
		s.lastInsertedPKs[t] = pk
	}

	return nil
}

type SQLStmt interface {
	compileUsing(e *Engine, implicitDB *Database, params map[string]interface{}) (summary *TxSummary, err error)
	inferParameters(e *Engine, implicitDB *Database, params map[string]SQLValueType) error
}

type TxStmt struct {
	stmts []SQLStmt
}

func (stmt *TxStmt) inferParameters(e *Engine, implicitDB *Database, params map[string]SQLValueType) error {
	for _, stmt := range stmt.stmts {
		err := stmt.inferParameters(e, implicitDB, params)
		if err != nil {
			return err
		}
	}

	return nil
}

func (stmt *TxStmt) compileUsing(e *Engine, implicitDB *Database, params map[string]interface{}) (summary *TxSummary, err error) {
	summary = newTxSummary(implicitDB)

	for _, stmt := range stmt.stmts {
		stmtSummary, err := stmt.compileUsing(e, summary.db, params)
		if err != nil {
			return nil, err
		}

		err = summary.add(stmtSummary)
		if err != nil {
			return nil, err
		}
	}

	return summary, nil
}

type CreateDatabaseStmt struct {
	DB string
}

func (stmt *CreateDatabaseStmt) inferParameters(e *Engine, implicitDB *Database, params map[string]SQLValueType) error {
	return nil
}

func (stmt *CreateDatabaseStmt) compileUsing(e *Engine, implicitDB *Database, params map[string]interface{}) (summary *TxSummary, err error) {
	id := uint32(len(e.catalog.dbsByID) + 1)

	db, err := e.catalog.newDatabase(id, stmt.DB)
	if err != nil {
		return nil, err
	}

	summary = newTxSummary(db)

	kv := &store.EntrySpec{
		Key:   e.mapKey(catalogDatabasePrefix, EncodeID(db.id)),
		Value: []byte(stmt.DB),
	}

	summary.ces = append(summary.ces, kv)

	return summary, nil
}

type UseDatabaseStmt struct {
	DB string
}

func (stmt *UseDatabaseStmt) inferParameters(e *Engine, implicitDB *Database, params map[string]SQLValueType) error {
	return nil
}

func (stmt *UseDatabaseStmt) compileUsing(e *Engine, implicitDB *Database, params map[string]interface{}) (summary *TxSummary, err error) {
	db, err := e.catalog.GetDatabaseByName(stmt.DB)
	if err != nil {
		return nil, err
	}

	return newTxSummary(db), nil
}

type UseSnapshotStmt struct {
	sinceTx  uint64
	asBefore uint64
}

func (stmt *UseSnapshotStmt) inferParameters(e *Engine, implicitDB *Database, params map[string]SQLValueType) error {
	return nil
}

func (stmt *UseSnapshotStmt) compileUsing(e *Engine, implicitDB *Database, params map[string]interface{}) (summary *TxSummary, err error) {
	return nil, ErrNoSupported
}

type CreateTableStmt struct {
	table       string
	ifNotExists bool
	colsSpec    []*ColSpec
	pkColNames  []string
}

func (stmt *CreateTableStmt) inferParameters(e *Engine, implicitDB *Database, params map[string]SQLValueType) error {
	return nil
}

func (stmt *CreateTableStmt) compileUsing(e *Engine, implicitDB *Database, params map[string]interface{}) (summary *TxSummary, err error) {
	if implicitDB == nil {
		return nil, ErrNoDatabaseSelected
	}

	summary = newTxSummary(implicitDB)

	if stmt.ifNotExists && implicitDB.ExistTable(stmt.table) {
		return summary, nil
	}

	table, err := implicitDB.newTable(stmt.table, stmt.colsSpec)
	if err != nil {
		return nil, err
	}

	createIndexStmt := &CreateIndexStmt{unique: true, table: table.name, cols: stmt.pkColNames}
	indexSummary, err := createIndexStmt.compileUsing(e, implicitDB, params)
	if err != nil {
		return nil, err
	}

	err = summary.add(indexSummary)
	if err != nil {
		return nil, err
	}

	for _, col := range table.Cols() {
		//{auto_incremental | nullable}{maxLen}{colNAME})
		v := make([]byte, 1+4+len(col.colName))

		if col.autoIncrement {
			// in case the auto incremental key is not a primary key
			if len(table.primaryIndex.cols) > 1 || col.id != table.primaryIndex.cols[0].id {
				// creates a new unique index
				createAutoIncrementIndexStmt := &CreateIndexStmt{unique: true, table: table.name, cols: []string{col.colName}}
				autoIncrementIndexSummary, err := createAutoIncrementIndexStmt.compileUsing(e, implicitDB, params)

				if err != nil {
					return nil, err
				}

				err = summary.add(autoIncrementIndexSummary)
				if err != nil {
					return nil, err
				}
			}

			v[0] = v[0] | autoIncrementFlag
		}

		if col.notNull {
			v[0] = v[0] | nullableFlag
		}

		binary.BigEndian.PutUint32(v[1:], uint32(col.MaxLen()))

		copy(v[5:], []byte(col.Name()))

		ce := &store.EntrySpec{
			Key:   e.mapKey(catalogColumnPrefix, EncodeID(implicitDB.id), EncodeID(table.id), EncodeID(col.id), []byte(col.colType)),
			Value: v,
		}
		summary.ces = append(summary.ces, ce)
	}

	te := &store.EntrySpec{
		Key:   e.mapKey(catalogTablePrefix, EncodeID(implicitDB.id), EncodeID(table.id)),
		Value: []byte(table.name),
	}
	summary.ces = append(summary.ces, te)

	return summary, nil
}

type ColSpec struct {
	colName       string
	colType       SQLValueType
	maxLen        int
	autoIncrement bool
	notNull       bool
}

type CreateIndexStmt struct {
	unique      bool
	ifNotExists bool
	table       string
	cols        []string
}

func (stmt *CreateIndexStmt) inferParameters(e *Engine, implicitDB *Database, params map[string]SQLValueType) error {
	return nil
}

func (stmt *CreateIndexStmt) compileUsing(e *Engine, implicitDB *Database, params map[string]interface{}) (summary *TxSummary, err error) {
	if len(stmt.cols) < 1 {
		return nil, ErrIllegalArguments
	}

	if len(stmt.cols) > MaxNumberOfColumnsInIndex {
		return nil, ErrMaxNumberOfColumnsInIndexExceeded
	}

	if implicitDB == nil {
		return nil, ErrNoDatabaseSelected
	}

	summary = newTxSummary(implicitDB)

	table, err := implicitDB.GetTableByName(stmt.table)
	if err != nil {
		return nil, err
	}

	colIDs := make([]uint32, len(stmt.cols))

	for i, colName := range stmt.cols {
		col, err := table.GetColumnByName(colName)
		if err != nil {
			return nil, err
		}

		if variableSized(col.colType) && (col.MaxLen() == 0 || col.MaxLen() > maxKeyLen) {
			return nil, ErrLimitedKeyType
		}

		colIDs[i] = col.id
	}

	index, err := table.newIndex(stmt.unique, colIDs)
	if err == ErrIndexAlreadyExists && stmt.ifNotExists {
		return summary, nil
	}
	if err != nil {
		return nil, err
	}

	// check table is empty
	{
		lastTxID, _ := e.dataStore.Alh()
		err = e.dataStore.WaitForIndexingUpto(lastTxID, nil)
		if err != nil {
			return nil, err
		}

		pkPrefix := e.mapKey(PIndexPrefix, EncodeID(table.db.id), EncodeID(table.id), EncodeID(PKIndexID))
		existKey, err := e.dataStore.ExistKeyWith(pkPrefix, pkPrefix, false)
		if err != nil {
			return nil, err
		}
		if existKey {
			return nil, ErrLimitedIndexCreation
		}
	}

	// v={unique {colID1}(ASC|DESC)...{colIDN}(ASC|DESC)}
	// TODO: currently only ASC order is supported
	colSpecLen := EncIDLen + 1

	encodedValues := make([]byte, 1+len(index.cols)*colSpecLen)

	if index.IsUnique() {
		encodedValues[0] = 1
	}

	for i, col := range index.cols {
		copy(encodedValues[1+i*colSpecLen:], EncodeID(col.id))
	}

	te := &store.EntrySpec{
		Key:   e.mapKey(catalogIndexPrefix, EncodeID(table.db.id), EncodeID(table.id), EncodeID(index.id)),
		Value: encodedValues,
	}
	summary.ces = append(summary.ces, te)

	return summary, nil
}

type AddColumnStmt struct {
	table   string
	colSpec *ColSpec
}

func (stmt *AddColumnStmt) inferParameters(e *Engine, implicitDB *Database, params map[string]SQLValueType) error {
	return nil
}

func (stmt *AddColumnStmt) compileUsing(e *Engine, implicitDB *Database, params map[string]interface{}) (summary *TxSummary, err error) {
	return nil, ErrNoSupported
}

type UpsertIntoStmt struct {
	isInsert bool
	tableRef *tableRef
	cols     []string
	rows     []*RowSpec
}

type RowSpec struct {
	Values []ValueExp
}

func (stmt *UpsertIntoStmt) inferParameters(e *Engine, implicitDB *Database, params map[string]SQLValueType) error {
	for _, row := range stmt.rows {
		if len(stmt.cols) != len(row.Values) {
			return ErrIllegalArguments
		}

		for i, val := range row.Values {
			table, err := stmt.tableRef.referencedTable(e, implicitDB)
			if err != nil {
				return err
			}

			col, err := table.GetColumnByName(stmt.cols[i])
			if err != nil {
				return err
			}

			err = val.requiresType(col.colType, make(map[string]ColDescriptor), params, implicitDB.name, table.name)
			if err != nil {
				return err
			}
		}
	}

	return nil
}

func (stmt *UpsertIntoStmt) validate(table *Table) (map[uint32]int, error) {
	selPosByColID := make(map[uint32]int, len(stmt.cols))

	for i, c := range stmt.cols {
		col, err := table.GetColumnByName(c)
		if err != nil {
			return nil, err
		}

		_, duplicated := selPosByColID[col.id]
		if duplicated {
			return nil, ErrDuplicatedColumn
		}

		selPosByColID[col.id] = i
	}

	return selPosByColID, nil
}

func (stmt *UpsertIntoStmt) compileUsing(e *Engine, implicitDB *Database, params map[string]interface{}) (summary *TxSummary, err error) {
	if implicitDB == nil {
		return nil, ErrNoDatabaseSelected
	}

	summary = newTxSummary(implicitDB)

	table, err := stmt.tableRef.referencedTable(e, implicitDB)
	if err != nil {
		return nil, err
	}

	if len(stmt.rows)*len(table.indexes) > e.dataStore.MaxTxEntries() {
		return nil, ErrTooManyRows
	}

	selPosByColID, err := stmt.validate(table)
	if err != nil {
		return nil, err
	}

	for _, row := range stmt.rows {
		if len(row.Values) != len(stmt.cols) {
			return nil, ErrInvalidNumberOfValues
		}

		valuesByColID := make(map[uint32]TypedValue)

		for colID, col := range table.colsByID {
			colPos, specified := selPosByColID[colID]
			if !specified {
				if col.notNull {
					return nil, ErrNotNullableColumnCannotBeNull
				}
				continue
			}

			if stmt.isInsert && col.autoIncrement {
				return nil, ErrNoValueForAutoIncrementalColumn
			}

			cVal := row.Values[colPos]

			val, err := cVal.substitute(params)
			if err != nil {
				return nil, err
			}

			rval, err := val.reduce(e.catalog, nil, implicitDB.name, table.name)
			if err != nil {
				return nil, err
			}

			_, isNull := rval.(*NullValue)
			if isNull {
				if col.notNull {
					return nil, ErrNotNullableColumnCannotBeNull
				}

				continue
			}

			valuesByColID[colID] = rval
		}

		// inject auto-incremental pk value
		if stmt.isInsert && table.autoIncrementPK {
			table.maxPK++
			e.catalog.mutated = true // TODO: implement transactional in-memory catalog

			valuesByColID[table.autoIncrementCol.id] = &Number{val: table.maxPK}

			summary.lastInsertedPKs[table.name] = table.maxPK
		}

		pkEncVals, err := encodedPK(table, valuesByColID)
		if err != nil {
			return nil, err
		}

		err = e.doUpsert(pkEncVals, valuesByColID, table, stmt.isInsert, summary)
		if err != nil {
			return nil, err
		}
	}

	return summary, nil
}

func (e *Engine) doUpsert(pkEncVals []byte, valuesByColID map[uint32]TypedValue, table *Table, isInsert bool, summary *TxSummary) error {
	var reusableIndexEntries map[uint32]struct{}

	if !isInsert && len(table.indexes) > 1 {
		currPKRow, err := e.fetchPKRow(table, valuesByColID)
		if err != nil && err != ErrNoMoreRows {
			return err
		}

		if err == nil {
			currValuesByColID := make(map[uint32]TypedValue, len(currPKRow.Values))

			for _, col := range table.cols {
				encSel := EncodeSelector("", table.db.name, table.name, col.colName)
				currValuesByColID[col.id] = currPKRow.Values[encSel]
			}

			reusableIndexEntries, err = e.deprecateIndexEntries(pkEncVals, currValuesByColID, valuesByColID, table, summary)
			if err != nil {
				return err
			}
		}
	}

	// create primary index entry
	mkey := e.mapKey(PIndexPrefix, EncodeID(table.db.id), EncodeID(table.id), EncodeID(table.primaryIndex.id), pkEncVals)

	var constraint store.KVConstraint

	if isInsert && !table.autoIncrementPK {
		constraint = store.MustNotExistOrDeleted
	}

	if !isInsert && table.autoIncrementPK {
		constraint = store.MustExist
	}

	valbuf := bytes.Buffer{}

	b := make([]byte, EncLenLen)
	binary.BigEndian.PutUint32(b, uint32(len(valuesByColID)))

	_, err := valbuf.Write(b)
	if err != nil {
		return err
	}

	for _, col := range table.cols {
		rval, notNull := valuesByColID[col.id]
		if !notNull {
			continue
		}

		b := make([]byte, EncIDLen)
		binary.BigEndian.PutUint32(b, uint32(col.id))

		_, err = valbuf.Write(b)
		if err != nil {
			return err
		}

		encVal, err := EncodeValue(rval.Value(), col.colType, col.MaxLen())
		if err != nil {
			return err
		}

		_, err = valbuf.Write(encVal)
		if err != nil {
			return err
		}
	}

	pke := &store.EntrySpec{
		Key:        mkey,
		Value:      valbuf.Bytes(),
		Constraint: constraint,
	}
	summary.des = append(summary.des, pke)

	// create entries for secondary indexes
	for _, index := range table.indexes {
		if index.IsPrimary() {
			continue
		}

		if reusableIndexEntries != nil {
			_, reusable := reusableIndexEntries[index.id]
			if reusable {
				continue
			}
		}

		var prefix string
		var encodedValues [][]byte
		var val []byte

		if index.IsUnique() {
			prefix = UIndexPrefix
			encodedValues = make([][]byte, 3+len(index.cols))
			val = pkEncVals
		} else {
			prefix = SIndexPrefix
			encodedValues = make([][]byte, 4+len(index.cols))
			encodedValues[len(encodedValues)-1] = pkEncVals
		}

		encodedValues[0] = EncodeID(table.db.id)
		encodedValues[1] = EncodeID(table.id)
		encodedValues[2] = EncodeID(index.id)

		for i, col := range index.cols {
			if col.MaxLen() > maxKeyLen {
				return ErrMaxKeyLengthExceeded
			}

			rval, notNull := valuesByColID[col.id]
			if !notNull {
				return ErrIndexedColumnCanNotBeNull
			}

			encVal, err := EncodeAsKey(rval.Value(), col.colType, col.MaxLen())
			if err != nil {
				return err
			}

			encodedValues[i+3] = encVal
		}

		var constraint store.KVConstraint

		if index.IsUnique() {
			constraint = store.MustNotExistOrDeleted
		}

		ie := &store.EntrySpec{
			Key:        e.mapKey(prefix, encodedValues...),
			Value:      val,
			Constraint: constraint,
		}

		summary.des = append(summary.des, ie)
	}

	summary.updatedRows++

	return nil
}

func encodedPK(table *Table, valuesByColID map[uint32]TypedValue) ([]byte, error) {
	valbuf := bytes.Buffer{}

	for _, col := range table.primaryIndex.cols {
		rval, notNull := valuesByColID[col.id]
		if !notNull {
			return nil, ErrPKCanNotBeNull
		}

		encVal, err := EncodeAsKey(rval.Value(), col.colType, col.MaxLen())
		if err != nil {
			return nil, err
		}

		if len(encVal) > maxKeyLen {
			return nil, ErrMaxKeyLengthExceeded
		}

		_, err = valbuf.Write(encVal)
		if err != nil {
			return nil, err
		}
	}

	return valbuf.Bytes(), nil
}

func (e *Engine) fetchPKRow(table *Table, valuesByColID map[uint32]TypedValue) (*Row, error) {
	pkRanges := make(map[uint32]*typedValueRange, len(table.primaryIndex.cols))

	for _, pkCol := range table.primaryIndex.cols {
		pkVal := valuesByColID[pkCol.id]

		pkRanges[pkCol.id] = &typedValueRange{
			lRange: &typedValueSemiRange{val: pkVal, inclusive: true},
			hRange: &typedValueSemiRange{val: pkVal, inclusive: true},
		}
	}

	scanSpecs := &ScanSpecs{
		index:         table.primaryIndex,
		rangesByColID: pkRanges,
	}

	lastTxID, _ := e.dataStore.Alh()
	err := e.dataStore.WaitForIndexingUpto(lastTxID, nil)
	if err != nil {
		return nil, err
	}

	snapshot := e.dataStore.CurrentSnapshot()
	defer func() {
		snapshot.Close()
	}()

	r, err := e.newRawRowReader(snapshot, table, 0, table.name, scanSpecs)
	if err != nil {
		return nil, err
	}

	defer func() {
		r.Close()
	}()

	return r.Read()
}

// deprecateIndexEntries mark previous index entries as deleted
func (e *Engine) deprecateIndexEntries(
	pkEncVals []byte,
	currValuesByColID, newValuesByColID map[uint32]TypedValue,
	table *Table,
	summary *TxSummary) (reusableIndexEntries map[uint32]struct{}, err error) {

	reusableIndexEntries = make(map[uint32]struct{})

	for _, index := range table.indexes {
		if index.IsPrimary() {
			continue
		}

		var prefix string
		var encodedValues [][]byte

		if index.IsUnique() {
			prefix = UIndexPrefix
			encodedValues = make([][]byte, 3+len(index.cols))
		} else {
			prefix = SIndexPrefix
			encodedValues = make([][]byte, 4+len(index.cols))
			encodedValues[len(encodedValues)-1] = pkEncVals
		}

		encodedValues[0] = EncodeID(table.db.id)
		encodedValues[1] = EncodeID(table.id)
		encodedValues[2] = EncodeID(index.id)

		// existent index entry is deleted only if it differs from existent one
		sameIndexKey := true

		for i, col := range index.cols {
			currVal, notNull := currValuesByColID[col.id]
			if !notNull {
				return nil, ErrCorruptedData
			}

			newVal, notNull := newValuesByColID[col.id]
			if notNull {
				r, err := currVal.Compare(newVal)
				if err != nil {
					return nil, err
				}

				sameIndexKey = sameIndexKey && r == 0
			}

			encVal, _ := EncodeAsKey(currVal.Value(), col.colType, col.MaxLen())

			encodedValues[i+3] = encVal
		}

		// mark existent index entry as deleted
		if sameIndexKey {
			reusableIndexEntries[index.id] = struct{}{}
		} else {
			ie := &store.EntrySpec{
				Key:      e.mapKey(prefix, encodedValues...),
				Metadata: store.NewKVMetadata().AsDeleted(true),
			}

			summary.des = append(summary.des, ie)
		}
	}

	return reusableIndexEntries, nil
}

type UpdateStmt struct {
	tableRef *tableRef
	where    ValueExp
	updates  []*colUpdate
	indexOn  []string
	limit    int
}

type colUpdate struct {
	col string
	op  CmpOperator
	val ValueExp
}

func (stmt *UpdateStmt) inferParameters(e *Engine, implicitDB *Database, params map[string]SQLValueType) error {
	selectStmt := &SelectStmt{
		ds:    stmt.tableRef,
		where: stmt.where,
	}

	err := selectStmt.inferParameters(e, implicitDB, params)
	if err != nil {
		return err
	}

	table, err := stmt.tableRef.referencedTable(e, implicitDB)
	if err != nil {
		return err
	}

	for _, update := range stmt.updates {
		col, err := table.GetColumnByName(update.col)
		if err != nil {
			return err
		}

		err = update.val.requiresType(col.colType, make(map[string]ColDescriptor), params, implicitDB.name, table.name)
		if err != nil {
			return err
		}
	}

	return nil
}

func (stmt *UpdateStmt) validate(table *Table) error {
	colIDs := make(map[uint32]struct{}, len(stmt.updates))

	for _, update := range stmt.updates {
		if update.op != EQ {
			return ErrIllegalArguments
		}

		col, err := table.GetColumnByName(update.col)
		if err != nil {
			return err
		}

		if table.PrimaryIndex().IncludesCol(col.id) {
			return ErrPKCanNotBeUpdated
		}

		_, duplicated := colIDs[col.id]
		if duplicated {
			return ErrDuplicatedColumn
		}

		colIDs[col.id] = struct{}{}
	}

	return nil
}

func (stmt *UpdateStmt) compileUsing(e *Engine, implicitDB *Database, params map[string]interface{}) (summary *TxSummary, err error) {
	if implicitDB == nil {
		return nil, ErrNoDatabaseSelected
	}

	err = e.renewSnapshot()
	if err != nil {
		return nil, err
	}

	selectStmt := &SelectStmt{
		ds:      stmt.tableRef,
		where:   stmt.where,
		indexOn: stmt.indexOn,
		limit:   stmt.limit,
	}

	rowReader, err := selectStmt.Resolve(e, e.snapshot, implicitDB, params, nil)
	if err != nil {
		return nil, err
	}
	defer rowReader.Close()

	table := rowReader.ScanSpecs().index.table

	err = stmt.validate(table)
	if err != nil {
		return nil, err
	}

	cols, err := rowReader.colsBySelector()
	if err != nil {
		return nil, err
	}

	summary = newTxSummary(implicitDB)

	for {
		if summary.updatedRows*len(table.indexes) > e.dataStore.MaxTxEntries() {
			return nil, ErrTooManyRows
		}

		row, err := rowReader.Read()
		if err == ErrNoMoreRows {
			break
		}

		valuesByColID := make(map[uint32]TypedValue, len(row.Values))

		for _, col := range table.cols {
			encSel := EncodeSelector("", table.db.name, table.name, col.colName)
			valuesByColID[col.id] = row.Values[encSel]
		}

		for _, update := range stmt.updates {
			col, err := table.GetColumnByName(update.col)
			if err != nil {
				return nil, err
			}

			sval, err := update.val.substitute(params)
			if err != nil {
				return nil, err
			}

			rval, err := sval.reduce(e.catalog, row, table.db.name, table.name)
			if err != nil {
				return nil, err
			}

			err = rval.requiresType(col.colType, cols, nil, table.db.name, table.name)
			if err != nil {
				return nil, err
			}

			valuesByColID[col.id] = rval
		}

		pkEncVals, err := encodedPK(table, valuesByColID)
		if err != nil {
			return nil, err
		}

		err = e.doUpsert(pkEncVals, valuesByColID, table, false, summary)
		if err != nil {
			return nil, err
		}
	}

	return summary, nil
}

type DeleteFromStmt struct {
	tableRef *tableRef
	where    ValueExp
	indexOn  []string
	limit    int
}

func (stmt *DeleteFromStmt) inferParameters(e *Engine, implicitDB *Database, params map[string]SQLValueType) error {
	selectStmt := &SelectStmt{
		ds:    stmt.tableRef,
		where: stmt.where,
	}
	return selectStmt.inferParameters(e, implicitDB, params)
}

func (stmt *DeleteFromStmt) compileUsing(e *Engine, implicitDB *Database, params map[string]interface{}) (summary *TxSummary, err error) {
	if implicitDB == nil {
		return nil, ErrNoDatabaseSelected
	}

	err = e.renewSnapshot()
	if err != nil {
		return nil, err
	}

	selectStmt := &SelectStmt{
		ds:      stmt.tableRef,
		where:   stmt.where,
		indexOn: stmt.indexOn,
		limit:   stmt.limit,
	}

	rowReader, err := selectStmt.Resolve(e, e.snapshot, implicitDB, params, nil)
	if err != nil {
		return nil, err
	}
	defer rowReader.Close()

	table := rowReader.ScanSpecs().index.table

	summary = newTxSummary(implicitDB)

	for {
		if summary.updatedRows*len(table.indexes) > e.dataStore.MaxTxEntries() {
			return nil, ErrTooManyRows
		}

		row, err := rowReader.Read()
		if err == ErrNoMoreRows {
			break
		}

		valuesByColID := make(map[uint32]TypedValue, len(row.Values))

		for _, col := range table.cols {
			encSel := EncodeSelector("", table.db.name, table.name, col.colName)
			valuesByColID[col.id] = row.Values[encSel]
		}

		pkEncVals, err := encodedPK(table, valuesByColID)
		if err != nil {
			return nil, err
		}

		err = e.deleteIndexEntries(pkEncVals, valuesByColID, table, summary)
		if err != nil {
			return nil, err
		}

		summary.updatedRows++
	}

	return summary, nil
}

func (e *Engine) deleteIndexEntries(
	pkEncVals []byte,
	valuesByColID map[uint32]TypedValue,
	table *Table,
	summary *TxSummary) error {

	for _, index := range table.indexes {
		var prefix string
		var encodedValues [][]byte

		if index.IsUnique() {
			if index.IsPrimary() {
				prefix = PIndexPrefix
			} else {
				prefix = UIndexPrefix
			}

			encodedValues = make([][]byte, 3+len(index.cols))
		} else {
			prefix = SIndexPrefix
			encodedValues = make([][]byte, 4+len(index.cols))
			encodedValues[len(encodedValues)-1] = pkEncVals
		}

		encodedValues[0] = EncodeID(table.db.id)
		encodedValues[1] = EncodeID(table.id)
		encodedValues[2] = EncodeID(index.id)

		// some rows might not indexed by every index
		indexed := true

		for i, col := range index.cols {
			val, notNull := valuesByColID[col.id]
			if !notNull {
				indexed = false
				break
			}

			encVal, _ := EncodeAsKey(val.Value(), col.colType, col.MaxLen())

			encodedValues[i+3] = encVal
		}

		if !indexed {
			continue
		}

		ie := &store.EntrySpec{
			Key:      e.mapKey(prefix, encodedValues...),
			Metadata: store.NewKVMetadata().AsDeleted(true),
		}

		summary.des = append(summary.des, ie)
	}

<<<<<<< HEAD
	return nil
=======


	return summary, nil
>>>>>>> e6570fd5
}

type ValueExp interface {
	inferType(cols map[string]ColDescriptor, params map[string]SQLValueType, implicitDB, implicitTable string) (SQLValueType, error)
	requiresType(t SQLValueType, cols map[string]ColDescriptor, params map[string]SQLValueType, implicitDB, implicitTable string) error
	substitute(params map[string]interface{}) (ValueExp, error)
	reduce(catalog *Catalog, row *Row, implicitDB, implicitTable string) (TypedValue, error)
	reduceSelectors(row *Row, implicitDB, implicitTable string) ValueExp
	isConstant() bool
	selectorRanges(table *Table, asTable string, params map[string]interface{}, rangesByColID map[uint32]*typedValueRange) error
}

type typedValueRange struct {
	lRange *typedValueSemiRange
	hRange *typedValueSemiRange
}

type typedValueSemiRange struct {
	val       TypedValue
	inclusive bool
}

func (r *typedValueRange) unitary() bool {
	// TODO: this simplified implementation doesn't cover all unitary cases e.g. 3<=v<4
	if r.lRange == nil || r.hRange == nil {
		return false
	}

	res, _ := r.lRange.val.Compare(r.hRange.val)
	return res == 0 && r.lRange.inclusive && r.hRange.inclusive
}

func (r *typedValueRange) refineWith(refiningRange *typedValueRange) error {
	if r.lRange == nil {
		r.lRange = refiningRange.lRange
	} else if r.lRange != nil && refiningRange.lRange != nil {
		maxRange, err := maxSemiRange(r.lRange, refiningRange.lRange)
		if err != nil {
			return err
		}
		r.lRange = maxRange
	}

	if r.hRange == nil {
		r.hRange = refiningRange.hRange
	} else if r.hRange != nil && refiningRange.hRange != nil {
		minRange, err := minSemiRange(r.hRange, refiningRange.hRange)
		if err != nil {
			return err
		}
		r.hRange = minRange
	}

	return nil
}

func (r *typedValueRange) extendWith(extendingRange *typedValueRange) error {
	if r.lRange == nil || extendingRange.lRange == nil {
		r.lRange = nil
	} else {
		minRange, err := minSemiRange(r.lRange, extendingRange.lRange)
		if err != nil {
			return err
		}
		r.lRange = minRange
	}

	if r.hRange == nil || extendingRange.hRange == nil {
		r.hRange = nil
	} else {
		maxRange, err := maxSemiRange(r.hRange, extendingRange.hRange)
		if err != nil {
			return err
		}
		r.hRange = maxRange
	}

	return nil
}

func maxSemiRange(or1, or2 *typedValueSemiRange) (*typedValueSemiRange, error) {
	r, err := or1.val.Compare(or2.val)
	if err != nil {
		return nil, err
	}

	maxVal := or1.val
	if r < 0 {
		maxVal = or2.val
	}

	return &typedValueSemiRange{
		val:       maxVal,
		inclusive: or1.inclusive && or2.inclusive,
	}, nil
}

func minSemiRange(or1, or2 *typedValueSemiRange) (*typedValueSemiRange, error) {
	r, err := or1.val.Compare(or2.val)
	if err != nil {
		return nil, err
	}

	minVal := or1.val
	if r > 0 {
		minVal = or2.val
	}

	return &typedValueSemiRange{
		val:       minVal,
		inclusive: or1.inclusive || or2.inclusive,
	}, nil
}

type TypedValue interface {
	ValueExp
	Type() SQLValueType
	Value() interface{}
	Compare(val TypedValue) (int, error)
}

type NullValue struct {
	t SQLValueType
}

func (n *NullValue) Type() SQLValueType {
	return n.t
}

func (n *NullValue) Value() interface{} {
	return nil
}

func (n *NullValue) Compare(val TypedValue) (int, error) {
	if n.t != AnyType && val.Type() != AnyType && n.t != val.Type() {
		return 0, ErrNotComparableValues
	}

	if val.Value() == nil {
		return 0, nil
	}

	return -1, nil
}

func (v *NullValue) inferType(cols map[string]ColDescriptor, params map[string]SQLValueType, implicitDB, implicitTable string) (SQLValueType, error) {
	return v.t, nil
}

func (v *NullValue) requiresType(t SQLValueType, cols map[string]ColDescriptor, params map[string]SQLValueType, implicitDB, implicitTable string) error {
	if v.t == t {
		return nil
	}

	if v.t != AnyType {
		return ErrInvalidTypes
	}

	v.t = t

	return nil
}

func (v *NullValue) substitute(params map[string]interface{}) (ValueExp, error) {
	return v, nil
}

func (v *NullValue) reduce(catalog *Catalog, row *Row, implicitDB, implicitTable string) (TypedValue, error) {
	return v, nil
}

func (v *NullValue) reduceSelectors(row *Row, implicitDB, implicitTable string) ValueExp {
	return v
}

func (v *NullValue) isConstant() bool {
	return true
}

func (v *NullValue) selectorRanges(table *Table, asTable string, params map[string]interface{}, rangesByColID map[uint32]*typedValueRange) error {
	return nil
}

type Number struct {
	val int64
}

func (v *Number) Type() SQLValueType {
	return IntegerType
}

func (v *Number) inferType(cols map[string]ColDescriptor, params map[string]SQLValueType, implicitDB, implicitTable string) (SQLValueType, error) {
	return IntegerType, nil
}

func (v *Number) requiresType(t SQLValueType, cols map[string]ColDescriptor, params map[string]SQLValueType, implicitDB, implicitTable string) error {
	if t != IntegerType {
		return ErrInvalidTypes
	}

	return nil
}

func (v *Number) substitute(params map[string]interface{}) (ValueExp, error) {
	return v, nil
}

func (v *Number) reduce(catalog *Catalog, row *Row, implicitDB, implicitTable string) (TypedValue, error) {
	return v, nil
}

func (v *Number) reduceSelectors(row *Row, implicitDB, implicitTable string) ValueExp {
	return v
}

func (v *Number) isConstant() bool {
	return true
}

func (v *Number) selectorRanges(table *Table, asTable string, params map[string]interface{}, rangesByColID map[uint32]*typedValueRange) error {
	return nil
}

func (v *Number) Value() interface{} {
	return v.val
}

func (v *Number) Compare(val TypedValue) (int, error) {
	_, isNull := val.(*NullValue)
	if isNull {
		return 1, nil
	}

	if val.Type() != IntegerType {
		return 0, ErrNotComparableValues
	}

	rval := val.Value().(int64)

	if v.val == rval {
		return 0, nil
	}

	if v.val > rval {
		return 1, nil
	}

	return -1, nil
}

type Varchar struct {
	val string
}

func (v *Varchar) Type() SQLValueType {
	return VarcharType
}

func (v *Varchar) inferType(cols map[string]ColDescriptor, params map[string]SQLValueType, implicitDB, implicitTable string) (SQLValueType, error) {
	return VarcharType, nil
}

func (v *Varchar) requiresType(t SQLValueType, cols map[string]ColDescriptor, params map[string]SQLValueType, implicitDB, implicitTable string) error {
	if t != VarcharType {
		return ErrInvalidTypes
	}

	return nil
}

func (v *Varchar) substitute(params map[string]interface{}) (ValueExp, error) {
	return v, nil
}

func (v *Varchar) reduce(catalog *Catalog, row *Row, implicitDB, implicitTable string) (TypedValue, error) {
	return v, nil
}

func (v *Varchar) reduceSelectors(row *Row, implicitDB, implicitTable string) ValueExp {
	return v
}

func (v *Varchar) isConstant() bool {
	return true
}

func (v *Varchar) selectorRanges(table *Table, asTable string, params map[string]interface{}, rangesByColID map[uint32]*typedValueRange) error {
	return nil
}

func (v *Varchar) Value() interface{} {
	return v.val
}

func (v *Varchar) Compare(val TypedValue) (int, error) {
	_, isNull := val.(*NullValue)
	if isNull {
		return 1, nil
	}

	if val.Type() != VarcharType {
		return 0, ErrNotComparableValues
	}

	rval := val.Value().(string)

	return bytes.Compare([]byte(v.val), []byte(rval)), nil
}

type Bool struct {
	val bool
}

func (v *Bool) Type() SQLValueType {
	return BooleanType
}

func (v *Bool) inferType(cols map[string]ColDescriptor, params map[string]SQLValueType, implicitDB, implicitTable string) (SQLValueType, error) {
	return BooleanType, nil
}

func (v *Bool) requiresType(t SQLValueType, cols map[string]ColDescriptor, params map[string]SQLValueType, implicitDB, implicitTable string) error {
	if t != BooleanType {
		return ErrInvalidTypes
	}

	return nil
}

func (v *Bool) substitute(params map[string]interface{}) (ValueExp, error) {
	return v, nil
}

func (v *Bool) reduce(catalog *Catalog, row *Row, implicitDB, implicitTable string) (TypedValue, error) {
	return v, nil
}

func (v *Bool) reduceSelectors(row *Row, implicitDB, implicitTable string) ValueExp {
	return v
}

func (v *Bool) isConstant() bool {
	return true
}

func (v *Bool) selectorRanges(table *Table, asTable string, params map[string]interface{}, rangesByColID map[uint32]*typedValueRange) error {
	return nil
}

func (v *Bool) Value() interface{} {
	return v.val
}

func (v *Bool) Compare(val TypedValue) (int, error) {
	_, isNull := val.(*NullValue)
	if isNull {
		return 1, nil
	}

	if val.Type() != BooleanType {
		return 0, ErrNotComparableValues
	}

	rval := val.Value().(bool)

	if v.val == rval {
		return 0, nil
	}

	if v.val {
		return 1, nil
	}

	return -1, nil
}

type Blob struct {
	val []byte
}

func (v *Blob) Type() SQLValueType {
	return BLOBType
}

func (v *Blob) inferType(cols map[string]ColDescriptor, params map[string]SQLValueType, implicitDB, implicitTable string) (SQLValueType, error) {
	return BLOBType, nil
}

func (v *Blob) requiresType(t SQLValueType, cols map[string]ColDescriptor, params map[string]SQLValueType, implicitDB, implicitTable string) error {
	if t != BLOBType {
		return ErrInvalidTypes
	}

	return nil
}

func (v *Blob) substitute(params map[string]interface{}) (ValueExp, error) {
	return v, nil
}

func (v *Blob) reduce(catalog *Catalog, row *Row, implicitDB, implicitTable string) (TypedValue, error) {
	return v, nil
}

func (v *Blob) reduceSelectors(row *Row, implicitDB, implicitTable string) ValueExp {
	return v
}

func (v *Blob) isConstant() bool {
	return true
}

func (v *Blob) selectorRanges(table *Table, asTable string, params map[string]interface{}, rangesByColID map[uint32]*typedValueRange) error {
	return nil
}

func (v *Blob) Value() interface{} {
	return v.val
}

func (v *Blob) Compare(val TypedValue) (int, error) {
	_, isNull := val.(*NullValue)
	if isNull {
		return 1, nil
	}

	if val.Type() != BLOBType {
		return 0, ErrNotComparableValues
	}

	rval := val.Value().([]byte)

	return bytes.Compare(v.val, rval), nil
}

type SysFn struct {
	fn string
}

func (v *SysFn) inferType(cols map[string]ColDescriptor, params map[string]SQLValueType, implicitDB, implicitTable string) (SQLValueType, error) {
	if strings.ToUpper(v.fn) == "NOW" {
		return IntegerType, nil
	}

	return AnyType, ErrIllegalArguments
}

func (v *SysFn) requiresType(t SQLValueType, cols map[string]ColDescriptor, params map[string]SQLValueType, implicitDB, implicitTable string) error {
	if strings.ToUpper(v.fn) == "NOW" {
		if t != IntegerType {
			return ErrInvalidTypes
		}

		return nil
	}

	return ErrIllegalArguments
}

func (v *SysFn) substitute(params map[string]interface{}) (ValueExp, error) {
	return v, nil
}

func (v *SysFn) reduce(catalog *Catalog, row *Row, implicitDB, implicitTable string) (TypedValue, error) {
	if strings.ToUpper(v.fn) == "NOW" {
		return &Number{val: time.Now().UnixNano()}, nil
	}

	return nil, errors.New("not yet supported")
}

func (v *SysFn) reduceSelectors(row *Row, implicitDB, implicitTable string) ValueExp {
	return v
}

func (v *SysFn) isConstant() bool {
	return false
}

func (v *SysFn) selectorRanges(table *Table, asTable string, params map[string]interface{}, rangesByColID map[uint32]*typedValueRange) error {
	return nil
}

type Param struct {
	id  string
	pos int
}

func (v *Param) inferType(cols map[string]ColDescriptor, params map[string]SQLValueType, implicitDB, implicitTable string) (SQLValueType, error) {
	t, ok := params[v.id]
	if !ok {
		params[v.id] = AnyType
		return AnyType, nil
	}

	return t, nil
}

func (v *Param) requiresType(t SQLValueType, cols map[string]ColDescriptor, params map[string]SQLValueType, implicitDB, implicitTable string) error {
	currT, ok := params[v.id]
	if ok && currT != t && currT != AnyType {
		return ErrInferredMultipleTypes
	}

	params[v.id] = t

	return nil
}

func (p *Param) substitute(params map[string]interface{}) (ValueExp, error) {
	val, ok := params[p.id]
	if !ok {
		return nil, ErrMissingParameter
	}

	if val == nil {
		return &NullValue{t: AnyType}, nil
	}

	switch v := val.(type) {
	case bool:
		{
			return &Bool{val: v}, nil
		}
	case string:
		{
			return &Varchar{val: v}, nil
		}
	case int:
		{
			return &Number{val: int64(v)}, nil
		}
	case uint:
		{
			return &Number{val: int64(v)}, nil
		}
	case uint64:
		{
			return &Number{val: int64(v)}, nil
		}
	case int64:
		{
			return &Number{val: v}, nil
		}
	case []byte:
		{
			return &Blob{val: v}, nil
		}
	}

	return nil, ErrUnsupportedParameter
}

func (p *Param) reduce(catalog *Catalog, row *Row, implicitDB, implicitTable string) (TypedValue, error) {
	return nil, ErrUnexpected
}

func (p *Param) reduceSelectors(row *Row, implicitDB, implicitTable string) ValueExp {
	return p
}

func (p *Param) isConstant() bool {
	return true
}

func (v *Param) selectorRanges(table *Table, asTable string, params map[string]interface{}, rangesByColID map[uint32]*typedValueRange) error {
	return nil
}

type Comparison int

const (
	EqualTo Comparison = iota
	LowerThan
	LowerOrEqualTo
	GreaterThan
	GreaterOrEqualTo
)

type DataSource interface {
	inferParameters(e *Engine, implicitDB *Database, params map[string]SQLValueType) error
	Resolve(e *Engine, snap *store.Snapshot, implicitDB *Database, params map[string]interface{}, ScanSpecs *ScanSpecs) (RowReader, error)
	Alias() string
}

type SelectStmt struct {
	distinct  bool
	selectors []Selector
	ds        DataSource
	indexOn   []string
	joins     []*JoinSpec
	where     ValueExp
	groupBy   []*ColSelector
	having    ValueExp
	limit     int
	orderBy   []*OrdCol
	as        string
}

type ScanSpecs struct {
	index         *Index
	rangesByColID map[uint32]*typedValueRange
	descOrder     bool
}

func (stmt *SelectStmt) Limit() int {
	return stmt.limit
}

func (stmt *SelectStmt) inferParameters(e *Engine, implicitDB *Database, params map[string]SQLValueType) error {
	_, err := stmt.compileUsing(e, implicitDB, nil)
	if err != nil {
		return err
	}

	snapshot, err := e.getSnapshot()
	if err != nil {
		return err
	}

	// TODO (jeroiraz) may be optimized so to resolve the query statement just once
	rowReader, err := stmt.Resolve(e, snapshot, implicitDB, nil, nil)
	if err != nil {
		return err
	}
	defer rowReader.Close()

	return rowReader.InferParameters(params)
}

func (stmt *SelectStmt) compileUsing(e *Engine, implicitDB *Database, params map[string]interface{}) (summary *TxSummary, err error) {
	if implicitDB == nil {
		return nil, ErrNoDatabaseSelected
	}

	if stmt.groupBy == nil && stmt.having != nil {
		return nil, ErrHavingClauseRequiresGroupClause
	}

	if len(stmt.groupBy) > 1 {
		return nil, ErrLimitedGroupBy
	}

	if len(stmt.orderBy) > 1 {
		return nil, ErrLimitedOrderBy
	}

	if len(stmt.orderBy) > 0 {
		tableRef, ok := stmt.ds.(*tableRef)
		if !ok {
			return nil, ErrLimitedOrderBy
		}

		table, err := tableRef.referencedTable(e, implicitDB)
		if err != nil {
			return nil, err
		}

		col, err := table.GetColumnByName(stmt.orderBy[0].sel.col)
		if err != nil {
			return nil, err
		}

		_, indexed := table.indexesByColID[col.id]
		if !indexed {
			return nil, ErrLimitedOrderBy
		}
	}

	return newTxSummary(implicitDB), nil
}

func (stmt *SelectStmt) Resolve(e *Engine, snap *store.Snapshot, implicitDB *Database, params map[string]interface{}, _ *ScanSpecs) (rowReader RowReader, err error) {
	scanSpecs, err := stmt.genScanSpecs(e, snap, implicitDB, params)
	if err != nil {
		return nil, err
	}

	rowReader, err = stmt.ds.Resolve(e, snap, implicitDB, params, scanSpecs)
	if err != nil {
		return nil, err
	}

	if stmt.joins != nil {
		rowReader, err = e.newJointRowReader(implicitDB, snap, params, rowReader, stmt.joins)
		if err != nil {
			return nil, err
		}
	}

	if stmt.where != nil {
		rowReader, err = e.newConditionalRowReader(rowReader, stmt.where, params)
		if err != nil {
			return nil, err
		}
	}

	containsAggregations := false
	for _, sel := range stmt.selectors {
		_, containsAggregations = sel.(*AggColSelector)
		if containsAggregations {
			break
		}
	}

	if containsAggregations {
		var groupBy []*ColSelector
		if stmt.groupBy != nil {
			groupBy = stmt.groupBy
		}

		rowReader, err = e.newGroupedRowReader(rowReader, stmt.selectors, groupBy)
		if err != nil {
			return nil, err
		}

		if stmt.having != nil {
			rowReader, err = e.newConditionalRowReader(rowReader, stmt.having, params)
			if err != nil {
				return nil, err
			}
		}
	}

	rowReader, err = e.newProjectedRowReader(rowReader, stmt.as, stmt.selectors)
	if err != nil {
		return nil, err
	}

	if stmt.distinct {
		rowReader, err = e.newDistinctRowReader(rowReader)
		if err != nil {
			return nil, err
		}
	}

	if stmt.limit > 0 {
		return e.newLimitRowReader(rowReader, stmt.limit)
	}

	return rowReader, nil
}

func (stmt *SelectStmt) Alias() string {
	if stmt.as == "" {
		return stmt.ds.Alias()
	}

	return stmt.as
}

func (stmt *SelectStmt) genScanSpecs(e *Engine, snap *store.Snapshot, implicitDB *Database, params map[string]interface{}) (*ScanSpecs, error) {
	tableRef, isTableRef := stmt.ds.(*tableRef)
	if !isTableRef {
		return nil, nil
	}

	table, err := tableRef.referencedTable(e, implicitDB)
	if err != nil {
		return nil, err
	}

	rangesByColID := make(map[uint32]*typedValueRange)
	if stmt.where != nil {
		err = stmt.where.selectorRanges(table, tableRef.Alias(), params, rangesByColID)
		if err != nil {
			return nil, err
		}
	}

	var preferredIndex *Index

	if len(stmt.indexOn) > 0 {
		cols := make([]*Column, len(stmt.indexOn))

		for i, colName := range stmt.indexOn {
			col, err := table.GetColumnByName(colName)
			if err != nil {
				return nil, err
			}

			cols[i] = col
		}

		index, ok := table.indexes[indexKeyFrom(cols)]
		if !ok {
			return nil, ErrNoAvailableIndex
		}

		preferredIndex = index
	}

	var sortingIndex *Index
	var descOrder bool

	if stmt.orderBy == nil {
		if preferredIndex == nil {
			sortingIndex = table.primaryIndex
		} else {
			sortingIndex = preferredIndex
		}
	}

	if len(stmt.orderBy) > 0 {
		col, err := table.GetColumnByName(stmt.orderBy[0].sel.col)
		if err != nil {
			return nil, err
		}

		for _, idx := range table.indexesByColID[col.id] {
			if idx.sortableUsing(col.id, rangesByColID) {
				if preferredIndex == nil || idx.id == preferredIndex.id {
					sortingIndex = idx
					break
				}
			}
		}

		descOrder = stmt.orderBy[0].descOrder
	}

	if sortingIndex == nil {
		return nil, ErrNoAvailableIndex
	}

	return &ScanSpecs{
		index:         sortingIndex,
		rangesByColID: rangesByColID,
		descOrder:     descOrder,
	}, nil
}

type tableRef struct {
	db       string
	table    string
	asBefore uint64
	as       string
}

func (stmt *tableRef) referencedTable(e *Engine, implicitDB *Database) (*Table, error) {
	var db *Database

	if stmt.db != "" {
		rdb, err := e.catalog.GetDatabaseByName(stmt.db)
		if err != nil {
			return nil, err
		}

		db = rdb
	}

	if db == nil {
		if implicitDB == nil {
			return nil, ErrNoDatabaseSelected
		}

		db = implicitDB
	}

	table, err := db.GetTableByName(stmt.table)
	if err != nil {
		return nil, err
	}

	return table, nil
}

func (stmt *tableRef) inferParameters(e *Engine, implicitDB *Database, params map[string]SQLValueType) error {
	return nil
}

func (stmt *tableRef) Resolve(e *Engine, snap *store.Snapshot, implicitDB *Database, params map[string]interface{}, scanSpecs *ScanSpecs) (RowReader, error) {
	if e == nil || snap == nil {
		return nil, ErrIllegalArguments
	}

	table, err := stmt.referencedTable(e, implicitDB)
	if err != nil {
		return nil, err
	}

	asBefore := stmt.asBefore
	if asBefore == 0 {
		asBefore = e.snapAsBeforeTx
	}

	return e.newRawRowReader(snap, table, asBefore, stmt.as, scanSpecs)
}

func (stmt *tableRef) Alias() string {
	if stmt.as == "" {
		return stmt.table
	}
	return stmt.as
}

type JoinSpec struct {
	joinType JoinType
	ds       DataSource
	cond     ValueExp
	indexOn  []string
}

type OrdCol struct {
	sel       *ColSelector
	descOrder bool
}

type Selector interface {
	ValueExp
	resolve(implicitDB, implicitTable string) (aggFn, db, table, col string)
	alias() string
	setAlias(alias string)
}

type ColSelector struct {
	db    string
	table string
	col   string
	as    string
}

func (sel *ColSelector) resolve(implicitDB, implicitTable string) (aggFn, db, table, col string) {
	db = implicitDB
	if sel.db != "" {
		db = sel.db
	}

	table = implicitTable
	if sel.table != "" {
		table = sel.table
	}

	return "", db, table, sel.col
}

func (sel *ColSelector) alias() string {
	if sel.as == "" {
		return sel.col
	}

	return sel.as
}

func (sel *ColSelector) setAlias(alias string) {
	sel.as = alias
}

func (sel *ColSelector) inferType(cols map[string]ColDescriptor, params map[string]SQLValueType, implicitDB, implicitTable string) (SQLValueType, error) {
	_, db, table, col := sel.resolve(implicitDB, implicitTable)
	encSel := EncodeSelector("", db, table, col)

	desc, ok := cols[encSel]
	if !ok {
		return AnyType, fmt.Errorf("%w (%s)", ErrColumnDoesNotExist, col)
	}

	return desc.Type, nil
}

func (sel *ColSelector) requiresType(t SQLValueType, cols map[string]ColDescriptor, params map[string]SQLValueType, implicitDB, implicitTable string) error {
	_, db, table, col := sel.resolve(implicitDB, implicitTable)
	encSel := EncodeSelector("", db, table, col)

	desc, ok := cols[encSel]
	if !ok {
		return fmt.Errorf("%w (%s)", ErrColumnDoesNotExist, col)
	}

	if desc.Type != t {
		return ErrInvalidTypes
	}

	return nil
}

func (sel *ColSelector) substitute(params map[string]interface{}) (ValueExp, error) {
	return sel, nil
}

func (sel *ColSelector) reduce(catalog *Catalog, row *Row, implicitDB, implicitTable string) (TypedValue, error) {
	if row == nil {
		return nil, ErrInvalidValue
	}

	aggFn, db, table, col := sel.resolve(implicitDB, implicitTable)

	v, ok := row.Values[EncodeSelector(aggFn, db, table, col)]
	if !ok {
		return nil, ErrColumnDoesNotExist
	}

	return v, nil
}

func (sel *ColSelector) reduceSelectors(row *Row, implicitDB, implicitTable string) ValueExp {
	aggFn, db, table, col := sel.resolve(implicitDB, implicitTable)

	v, ok := row.Values[EncodeSelector(aggFn, db, table, col)]
	if !ok {
		return sel
	}

	return v
}

func (sel *ColSelector) isConstant() bool {
	return false
}

func (sel *ColSelector) selectorRanges(table *Table, asTable string, params map[string]interface{}, rangesByColID map[uint32]*typedValueRange) error {
	return nil
}

type AggColSelector struct {
	aggFn AggregateFn
	db    string
	table string
	col   string
	as    string
}

func EncodeSelector(aggFn, db, table, col string) string {
	return aggFn + "(" + db + "." + table + "." + col + ")"
}

func (sel *AggColSelector) resolve(implicitDB, implicitTable string) (aggFn, db, table, col string) {
	db = implicitDB
	if sel.db != "" {
		db = sel.db
	}

	table = implicitTable
	if sel.table != "" {
		table = sel.table
	}

	return sel.aggFn, db, table, sel.col
}

func (sel *AggColSelector) alias() string {
	return sel.as
}

func (sel *AggColSelector) setAlias(alias string) {
	sel.as = alias
}

func (sel *AggColSelector) inferType(cols map[string]ColDescriptor, params map[string]SQLValueType, implicitDB, implicitTable string) (SQLValueType, error) {
	if sel.aggFn == COUNT {
		return IntegerType, nil
	}

	colSelector := &ColSelector{db: sel.db, table: sel.table, col: sel.col}

	if sel.aggFn == SUM || sel.aggFn == AVG {
		err := colSelector.requiresType(IntegerType, cols, params, implicitDB, implicitTable)
		if err != nil {
			return AnyType, ErrInvalidTypes
		}

		return IntegerType, nil
	}

	return colSelector.inferType(cols, params, implicitDB, implicitTable)
}

func (sel *AggColSelector) requiresType(t SQLValueType, cols map[string]ColDescriptor, params map[string]SQLValueType, implicitDB, implicitTable string) error {
	if sel.aggFn == COUNT {
		if t != IntegerType {
			return ErrInvalidTypes
		}
		return nil
	}

	colSelector := &ColSelector{db: sel.db, table: sel.table, col: sel.col}

	if sel.aggFn == SUM || sel.aggFn == AVG {
		return colSelector.requiresType(IntegerType, cols, params, implicitDB, implicitTable)
	}

	return colSelector.requiresType(t, cols, params, implicitDB, implicitTable)
}

func (sel *AggColSelector) substitute(params map[string]interface{}) (ValueExp, error) {
	return sel, nil
}

func (sel *AggColSelector) reduce(catalog *Catalog, row *Row, implicitDB, implicitTable string) (TypedValue, error) {
	v, ok := row.Values[EncodeSelector(sel.resolve(implicitDB, implicitTable))]
	if !ok {
		return nil, ErrColumnDoesNotExist
	}
	return v, nil
}

func (sel *AggColSelector) reduceSelectors(row *Row, implicitDB, implicitTable string) ValueExp {
	return sel
}

func (sel *AggColSelector) isConstant() bool {
	return false
}

func (sel *AggColSelector) selectorRanges(table *Table, asTable string, params map[string]interface{}, rangesByColID map[uint32]*typedValueRange) error {
	return nil
}

type NumExp struct {
	op          NumOperator
	left, right ValueExp
}

func (bexp *NumExp) inferType(cols map[string]ColDescriptor, params map[string]SQLValueType, implicitDB, implicitTable string) (SQLValueType, error) {
	err := bexp.left.requiresType(IntegerType, cols, params, implicitDB, implicitTable)
	if err != nil {
		return AnyType, err
	}

	err = bexp.right.requiresType(IntegerType, cols, params, implicitDB, implicitTable)
	if err != nil {
		return AnyType, err
	}

	return IntegerType, nil
}

func (bexp *NumExp) requiresType(t SQLValueType, cols map[string]ColDescriptor, params map[string]SQLValueType, implicitDB, implicitTable string) error {
	if t != IntegerType {
		return ErrInvalidTypes
	}

	err := bexp.left.requiresType(IntegerType, cols, params, implicitDB, implicitTable)
	if err != nil {
		return err
	}

	err = bexp.right.requiresType(IntegerType, cols, params, implicitDB, implicitTable)
	if err != nil {
		return err
	}

	return nil
}

func (bexp *NumExp) substitute(params map[string]interface{}) (ValueExp, error) {
	rlexp, err := bexp.left.substitute(params)
	if err != nil {
		return nil, err
	}

	rrexp, err := bexp.right.substitute(params)
	if err != nil {
		return nil, err
	}

	bexp.left = rlexp
	bexp.right = rrexp

	return bexp, nil
}

func (bexp *NumExp) reduce(catalog *Catalog, row *Row, implicitDB, implicitTable string) (TypedValue, error) {
	vl, err := bexp.left.reduce(catalog, row, implicitDB, implicitTable)
	if err != nil {
		return nil, err
	}

	vr, err := bexp.right.reduce(catalog, row, implicitDB, implicitTable)
	if err != nil {
		return nil, err
	}

	nl, isNumber := vl.Value().(int64)
	if !isNumber {
		return nil, fmt.Errorf("%w (expecting numeric value)", ErrInvalidValue)
	}

	nr, isNumber := vr.Value().(int64)
	if !isNumber {
		return nil, fmt.Errorf("%w (expecting numeric value)", ErrInvalidValue)
	}

	switch bexp.op {
	case ADDOP:
		{
			return &Number{val: nl + nr}, nil
		}
	case SUBSOP:
		{
			return &Number{val: nl - nr}, nil
		}
	case DIVOP:
		{
			if nr == 0 {
				return nil, ErrDivisionByZero
			}

			return &Number{val: nl / nr}, nil
		}
	case MULTOP:
		{
			return &Number{val: nl * nr}, nil
		}
	}

	return nil, ErrUnexpected
}

func (bexp *NumExp) reduceSelectors(row *Row, implicitDB, implicitTable string) ValueExp {
	return &NumExp{
		op:    bexp.op,
		left:  bexp.left.reduceSelectors(row, implicitDB, implicitTable),
		right: bexp.right.reduceSelectors(row, implicitDB, implicitTable),
	}
}

func (bexp *NumExp) isConstant() bool {
	return bexp.left.isConstant() && bexp.right.isConstant()
}

func (bexp *NumExp) selectorRanges(table *Table, asTable string, params map[string]interface{}, rangesByColID map[uint32]*typedValueRange) error {
	return nil
}

type NotBoolExp struct {
	exp ValueExp
}

func (bexp *NotBoolExp) inferType(cols map[string]ColDescriptor, params map[string]SQLValueType, implicitDB, implicitTable string) (SQLValueType, error) {
	err := bexp.exp.requiresType(BooleanType, cols, params, implicitDB, implicitTable)
	if err != nil {
		return AnyType, err
	}

	return BooleanType, nil
}

func (bexp *NotBoolExp) requiresType(t SQLValueType, cols map[string]ColDescriptor, params map[string]SQLValueType, implicitDB, implicitTable string) error {
	if t != BooleanType {
		return ErrInvalidTypes
	}

	return bexp.exp.requiresType(BooleanType, cols, params, implicitDB, implicitTable)
}

func (bexp *NotBoolExp) substitute(params map[string]interface{}) (ValueExp, error) {
	rexp, err := bexp.exp.substitute(params)
	if err != nil {
		return nil, err
	}

	bexp.exp = rexp

	return bexp, nil
}

func (bexp *NotBoolExp) reduce(catalog *Catalog, row *Row, implicitDB, implicitTable string) (TypedValue, error) {
	v, err := bexp.exp.reduce(catalog, row, implicitDB, implicitTable)
	if err != nil {
		return nil, err
	}

	r, isBool := v.Value().(bool)
	if !isBool {
		return nil, ErrInvalidCondition
	}

	return &Bool{val: !r}, nil
}

func (bexp *NotBoolExp) reduceSelectors(row *Row, implicitDB, implicitTable string) ValueExp {
	return &NotBoolExp{
		exp: bexp.exp.reduceSelectors(row, implicitDB, implicitTable),
	}
}

func (bexp *NotBoolExp) isConstant() bool {
	return bexp.exp.isConstant()
}

func (bexp *NotBoolExp) selectorRanges(table *Table, asTable string, params map[string]interface{}, rangesByColID map[uint32]*typedValueRange) error {
	return nil
}

type LikeBoolExp struct {
	val     ValueExp
	notLike bool
	pattern ValueExp
}

func (bexp *LikeBoolExp) inferType(cols map[string]ColDescriptor, params map[string]SQLValueType, implicitDB, implicitTable string) (SQLValueType, error) {
	if bexp.val == nil || bexp.pattern == nil {
		return AnyType, fmt.Errorf("error in 'LIKE' clause: %w", ErrInvalidCondition)
	}

	err := bexp.pattern.requiresType(VarcharType, cols, params, implicitDB, implicitTable)
	if err != nil {
		return AnyType, fmt.Errorf("error in 'LIKE' clause: %w", err)
	}

	return BooleanType, nil
}

func (bexp *LikeBoolExp) requiresType(t SQLValueType, cols map[string]ColDescriptor, params map[string]SQLValueType, implicitDB, implicitTable string) error {
	if bexp.val == nil || bexp.pattern == nil {
		return fmt.Errorf("error in 'LIKE' clause: %w", ErrInvalidCondition)
	}

	if t != BooleanType {
		return fmt.Errorf("error using the value of the LIKE operator as %s: %w", t, ErrInvalidTypes)
	}

	err := bexp.pattern.requiresType(VarcharType, cols, params, implicitDB, implicitTable)
	if err != nil {
		return fmt.Errorf("error in 'LIKE' clause: %w", err)
	}

	return nil
}

func (bexp *LikeBoolExp) substitute(params map[string]interface{}) (ValueExp, error) {
	if bexp.val == nil || bexp.pattern == nil {
		return nil, fmt.Errorf("error in 'LIKE' clause: %w", ErrInvalidCondition)
	}

	val, err := bexp.val.substitute(params)
	if err != nil {
		return nil, fmt.Errorf("error in 'LIKE' clause: %w", err)
	}

	pattern, err := bexp.pattern.substitute(params)
	if err != nil {
		return nil, fmt.Errorf("error in 'LIKE' clause: %w", err)
	}

	return &LikeBoolExp{
		val:     val,
		notLike: bexp.notLike,
		pattern: pattern,
	}, nil
}

func (bexp *LikeBoolExp) reduce(catalog *Catalog, row *Row, implicitDB, implicitTable string) (TypedValue, error) {
	if bexp.val == nil || bexp.pattern == nil {
		return nil, fmt.Errorf("error in 'LIKE' clause: %w", ErrInvalidCondition)
	}

	rval, err := bexp.val.reduce(catalog, row, implicitDB, implicitTable)
	if err != nil {
		return nil, fmt.Errorf("error in 'LIKE' clause: %w", err)
	}

	if rval.Type() != VarcharType {
		return nil, fmt.Errorf("error in 'LIKE' clause: %w (expecting %s)", ErrInvalidTypes, VarcharType)
	}

	rpattern, err := bexp.pattern.reduce(catalog, row, implicitDB, implicitTable)
	if err != nil {
		return nil, fmt.Errorf("error in 'LIKE' clause: %w", err)
	}

	if rpattern.Type() != VarcharType {
		return nil, fmt.Errorf("error evaluating 'LIKE' clause: %w", ErrInvalidTypes)
	}

	matched, err := regexp.MatchString(rpattern.Value().(string), rval.Value().(string))
	if err != nil {
		return nil, fmt.Errorf("error in 'LIKE' clause: %w", err)
	}

	return &Bool{val: matched != bexp.notLike}, nil
}

func (bexp *LikeBoolExp) reduceSelectors(row *Row, implicitDB, implicitTable string) ValueExp {
	return bexp
}

func (bexp *LikeBoolExp) isConstant() bool {
	return false
}

func (bexp *LikeBoolExp) selectorRanges(table *Table, asTable string, params map[string]interface{}, rangesByColID map[uint32]*typedValueRange) error {
	return nil
}

type CmpBoolExp struct {
	op          CmpOperator
	left, right ValueExp
}

func (bexp *CmpBoolExp) inferType(cols map[string]ColDescriptor, params map[string]SQLValueType, implicitDB, implicitTable string) (SQLValueType, error) {
	tleft, err := bexp.left.inferType(cols, params, implicitDB, implicitTable)
	if err != nil {
		return AnyType, err
	}

	tright, err := bexp.right.inferType(cols, params, implicitDB, implicitTable)
	if err != nil {
		return AnyType, err
	}

	// unification step

	if tleft == tright {
		return BooleanType, nil
	}

	if tleft != AnyType && tright != AnyType {
		return AnyType, ErrInvalidTypes
	}

	if tleft == AnyType {
		err = bexp.left.requiresType(tright, cols, params, implicitDB, implicitTable)
		if err != nil {
			return AnyType, err
		}
	}

	if tright == AnyType {
		err = bexp.right.requiresType(tleft, cols, params, implicitDB, implicitTable)
		if err != nil {
			return AnyType, err
		}
	}

	return BooleanType, nil
}

func (bexp *CmpBoolExp) requiresType(t SQLValueType, cols map[string]ColDescriptor, params map[string]SQLValueType, implicitDB, implicitTable string) error {
	if t != BooleanType {
		return ErrInvalidTypes
	}

	_, err := bexp.inferType(cols, params, implicitDB, implicitTable)

	return err
}

func (bexp *CmpBoolExp) substitute(params map[string]interface{}) (ValueExp, error) {
	rlexp, err := bexp.left.substitute(params)
	if err != nil {
		return nil, err
	}

	rrexp, err := bexp.right.substitute(params)
	if err != nil {
		return nil, err
	}

	bexp.left = rlexp
	bexp.right = rrexp

	return bexp, nil
}

func (bexp *CmpBoolExp) reduce(catalog *Catalog, row *Row, implicitDB, implicitTable string) (TypedValue, error) {
	vl, err := bexp.left.reduce(catalog, row, implicitDB, implicitTable)
	if err != nil {
		return nil, err
	}

	vr, err := bexp.right.reduce(catalog, row, implicitDB, implicitTable)
	if err != nil {
		return nil, err
	}

	r, err := vl.Compare(vr)
	if err != nil {
		return nil, err
	}

	return &Bool{val: cmpSatisfiesOp(r, bexp.op)}, nil
}

func (bexp *CmpBoolExp) reduceSelectors(row *Row, implicitDB, implicitTable string) ValueExp {
	return &CmpBoolExp{
		op:    bexp.op,
		left:  bexp.left.reduceSelectors(row, implicitDB, implicitTable),
		right: bexp.right.reduceSelectors(row, implicitDB, implicitTable),
	}
}

func (bexp *CmpBoolExp) isConstant() bool {
	return bexp.left.isConstant() && bexp.right.isConstant()
}

func (bexp *CmpBoolExp) selectorRanges(table *Table, asTable string, params map[string]interface{}, rangesByColID map[uint32]*typedValueRange) error {
	matchingFunc := func(left, right ValueExp) (*ColSelector, ValueExp, bool) {
		s, isSel := bexp.left.(*ColSelector)
		if isSel && bexp.right.isConstant() {
			return s, right, true
		}
		return nil, nil, false
	}

	sel, c, ok := matchingFunc(bexp.left, bexp.right)
	if !ok {
		sel, c, ok = matchingFunc(bexp.right, bexp.left)
	}

	if !ok {
		return nil
	}

	aggFn, db, t, col := sel.resolve(table.db.name, table.name)
	if aggFn != "" || db != table.db.name || t != asTable {
		return nil
	}

	column, err := table.GetColumnByName(col)
	if err != nil {
		return err
	}

	val, err := c.substitute(params)
	if err == ErrMissingParameter {
		// TODO: not supported when parameters are not provided during query resolution
		return nil
	}
	if err != nil {
		return err
	}

	rval, err := val.reduce(nil, nil, table.db.name, table.name)
	if err != nil {
		return err
	}

	return updateRangeFor(column.id, rval, bexp.op, rangesByColID)
}

func updateRangeFor(colID uint32, val TypedValue, cmp CmpOperator, rangesByColID map[uint32]*typedValueRange) error {
	currRange, ranged := rangesByColID[colID]
	var newRange *typedValueRange

	switch cmp {
	case EQ:
		{
			newRange = &typedValueRange{
				lRange: &typedValueSemiRange{
					val:       val,
					inclusive: true,
				},
				hRange: &typedValueSemiRange{
					val:       val,
					inclusive: true,
				},
			}
		}
	case LT:
		{
			newRange = &typedValueRange{
				hRange: &typedValueSemiRange{
					val: val,
				},
			}
		}
	case LE:
		{
			newRange = &typedValueRange{
				hRange: &typedValueSemiRange{
					val:       val,
					inclusive: true,
				},
			}
		}
	case GT:
		{
			newRange = &typedValueRange{
				lRange: &typedValueSemiRange{
					val: val,
				},
			}
		}
	case GE:
		{
			newRange = &typedValueRange{
				lRange: &typedValueSemiRange{
					val:       val,
					inclusive: true,
				},
			}
		}
	case NE:
		{
			return nil
		}
	}

	if !ranged {
		rangesByColID[colID] = newRange
		return nil
	}

	return currRange.refineWith(newRange)
}

func cmpSatisfiesOp(cmp int, op CmpOperator) bool {
	switch cmp {
	case 0:
		{
			return op == EQ || op == LE || op == GE
		}
	case -1:
		{
			return op == NE || op == LT || op == LE
		}
	case 1:
		{
			return op == NE || op == GT || op == GE
		}
	}
	return false
}

type BinBoolExp struct {
	op          LogicOperator
	left, right ValueExp
}

func (bexp *BinBoolExp) inferType(cols map[string]ColDescriptor, params map[string]SQLValueType, implicitDB, implicitTable string) (SQLValueType, error) {
	err := bexp.left.requiresType(BooleanType, cols, params, implicitDB, implicitTable)
	if err != nil {
		return AnyType, err
	}

	err = bexp.right.requiresType(BooleanType, cols, params, implicitDB, implicitTable)
	if err != nil {
		return AnyType, err
	}

	return BooleanType, nil
}

func (bexp *BinBoolExp) requiresType(t SQLValueType, cols map[string]ColDescriptor, params map[string]SQLValueType, implicitDB, implicitTable string) error {
	if t != BooleanType {
		return ErrInvalidTypes
	}

	err := bexp.left.requiresType(BooleanType, cols, params, implicitDB, implicitTable)
	if err != nil {
		return err
	}

	err = bexp.right.requiresType(BooleanType, cols, params, implicitDB, implicitTable)
	if err != nil {
		return err
	}

	return nil
}

func (bexp *BinBoolExp) substitute(params map[string]interface{}) (ValueExp, error) {
	rlexp, err := bexp.left.substitute(params)
	if err != nil {
		return nil, err
	}

	rrexp, err := bexp.right.substitute(params)
	if err != nil {
		return nil, err
	}

	bexp.left = rlexp
	bexp.right = rrexp

	return bexp, nil
}

func (bexp *BinBoolExp) reduce(catalog *Catalog, row *Row, implicitDB, implicitTable string) (TypedValue, error) {
	vl, err := bexp.left.reduce(catalog, row, implicitDB, implicitTable)
	if err != nil {
		return nil, err
	}

	vr, err := bexp.right.reduce(catalog, row, implicitDB, implicitTable)
	if err != nil {
		return nil, err
	}

	bl, isBool := vl.(*Bool)
	if !isBool {
		return nil, fmt.Errorf("%w (expecting boolean value)", ErrInvalidValue)
	}

	br, isBool := vr.(*Bool)
	if !isBool {
		return nil, fmt.Errorf("%w (expecting boolean value)", ErrInvalidValue)
	}

	switch bexp.op {
	case AND:
		{
			return &Bool{val: bl.val && br.val}, nil
		}
	case OR:
		{
			return &Bool{val: bl.val || br.val}, nil
		}
	}

	return nil, ErrUnexpected
}

func (bexp *BinBoolExp) reduceSelectors(row *Row, implicitDB, implicitTable string) ValueExp {
	return &BinBoolExp{
		op:    bexp.op,
		left:  bexp.left.reduceSelectors(row, implicitDB, implicitTable),
		right: bexp.right.reduceSelectors(row, implicitDB, implicitTable),
	}
}

func (bexp *BinBoolExp) isConstant() bool {
	return bexp.left.isConstant() && bexp.right.isConstant()
}

func (bexp *BinBoolExp) selectorRanges(table *Table, asTable string, params map[string]interface{}, rangesByColID map[uint32]*typedValueRange) error {
	if bexp.op == AND {
		err := bexp.left.selectorRanges(table, asTable, params, rangesByColID)
		if err != nil {
			return err
		}

		return bexp.right.selectorRanges(table, asTable, params, rangesByColID)
	}

	lRanges := make(map[uint32]*typedValueRange)
	rRanges := make(map[uint32]*typedValueRange)

	err := bexp.left.selectorRanges(table, asTable, params, lRanges)
	if err != nil {
		return err
	}

	err = bexp.right.selectorRanges(table, asTable, params, rRanges)
	if err != nil {
		return err
	}

	for colID, lr := range lRanges {
		rr, ok := rRanges[colID]
		if !ok {
			continue
		}

		err = lr.extendWith(rr)
		if err != nil {
			return err
		}

		rangesByColID[colID] = lr
	}

	return nil
}

type ExistsBoolExp struct {
	q *SelectStmt
}

func (bexp *ExistsBoolExp) inferType(cols map[string]ColDescriptor, params map[string]SQLValueType, implicitDB, implicitTable string) (SQLValueType, error) {
	return AnyType, errors.New("not yet supported")
}

func (bexp *ExistsBoolExp) requiresType(t SQLValueType, cols map[string]ColDescriptor, params map[string]SQLValueType, implicitDB, implicitTable string) error {
	return errors.New("not yet supported")
}

func (bexp *ExistsBoolExp) substitute(params map[string]interface{}) (ValueExp, error) {
	return bexp, nil
}

func (bexp *ExistsBoolExp) reduce(catalog *Catalog, row *Row, implicitDB, implicitTable string) (TypedValue, error) {
	return nil, errors.New("not yet supported")
}

func (bexp *ExistsBoolExp) reduceSelectors(row *Row, implicitDB, implicitTable string) ValueExp {
	return bexp
}

func (bexp *ExistsBoolExp) isConstant() bool {
	return false
}

func (bexp *ExistsBoolExp) selectorRanges(table *Table, asTable string, params map[string]interface{}, rangesByColID map[uint32]*typedValueRange) error {
	return nil
}

type InSubQueryExp struct {
	val   ValueExp
	notIn bool
	q     *SelectStmt
}

func (bexp *InSubQueryExp) inferType(cols map[string]ColDescriptor, params map[string]SQLValueType, implicitDB, implicitTable string) (SQLValueType, error) {
	return AnyType, fmt.Errorf("error inferring type in 'IN' clause: %w", ErrNoSupported)
}

func (bexp *InSubQueryExp) requiresType(t SQLValueType, cols map[string]ColDescriptor, params map[string]SQLValueType, implicitDB, implicitTable string) error {
	return fmt.Errorf("error inferring type in 'IN' clause: %w", ErrNoSupported)
}

func (bexp *InSubQueryExp) substitute(params map[string]interface{}) (ValueExp, error) {
	return bexp, nil
}

func (bexp *InSubQueryExp) reduce(catalog *Catalog, row *Row, implicitDB, implicitTable string) (TypedValue, error) {
	return nil, fmt.Errorf("error inferring type in 'IN' clause: %w", ErrNoSupported)
}

func (bexp *InSubQueryExp) reduceSelectors(row *Row, implicitDB, implicitTable string) ValueExp {
	return bexp
}

func (bexp *InSubQueryExp) isConstant() bool {
	return false
}

func (bexp *InSubQueryExp) selectorRanges(table *Table, asTable string, params map[string]interface{}, rangesByColID map[uint32]*typedValueRange) error {
	return nil
}

// TODO: once InSubQueryExp is supported, this struct may become obsolete by creating a ListDataSource struct
type InListExp struct {
	val    ValueExp
	notIn  bool
	values []ValueExp
}

func (bexp *InListExp) inferType(cols map[string]ColDescriptor, params map[string]SQLValueType, implicitDB, implicitTable string) (SQLValueType, error) {
	t, err := bexp.val.inferType(cols, params, implicitDB, implicitTable)
	if err != nil {
		return AnyType, fmt.Errorf("error inferring type in 'IN' clause: %w", err)
	}

	for _, v := range bexp.values {
		err = v.requiresType(t, cols, params, implicitDB, implicitTable)
		if err != nil {
			return AnyType, fmt.Errorf("error inferring type in 'IN' clause: %w", err)
		}
	}

	return BooleanType, nil
}

func (bexp *InListExp) requiresType(t SQLValueType, cols map[string]ColDescriptor, params map[string]SQLValueType, implicitDB, implicitTable string) error {
	_, err := bexp.inferType(cols, params, implicitDB, implicitTable)
	if err != nil {
		return err
	}

	if t != BooleanType {
		return fmt.Errorf("error inferring type in 'IN' clause: %w", ErrInvalidTypes)
	}

	return nil
}

func (bexp *InListExp) substitute(params map[string]interface{}) (ValueExp, error) {
	val, err := bexp.val.substitute(params)
	if err != nil {
		return nil, fmt.Errorf("error evaluating 'IN' clause: %w", err)
	}

	values := make([]ValueExp, len(bexp.values))

	for i, val := range bexp.values {
		values[i], err = val.substitute(params)
		if err != nil {
			return nil, fmt.Errorf("error evaluating 'IN' clause: %w", err)
		}
	}

	return &InListExp{
		val:    val,
		notIn:  bexp.notIn,
		values: values,
	}, nil
}

func (bexp *InListExp) reduce(catalog *Catalog, row *Row, implicitDB, implicitTable string) (TypedValue, error) {
	rval, err := bexp.val.reduce(catalog, row, implicitDB, implicitTable)
	if err != nil {
		return nil, fmt.Errorf("error evaluating 'IN' clause: %w", err)
	}

	var found bool

	for _, v := range bexp.values {
		rv, err := v.reduce(catalog, row, implicitDB, implicitTable)
		if err != nil {
			return nil, fmt.Errorf("error evaluating 'IN' clause: %w", err)
		}

		r, err := rval.Compare(rv)
		if err != nil {
			return nil, fmt.Errorf("error evaluating 'IN' clause: %w", err)
		}

		if r == 0 {
			// TODO: short-circuit evaluation may be preferred when upfront static type inference is in place
			found = found || true
		}
	}

	return &Bool{val: found != bexp.notIn}, nil
}

func (bexp *InListExp) reduceSelectors(row *Row, implicitDB, implicitTable string) ValueExp {
	values := make([]ValueExp, len(bexp.values))

	for i, val := range bexp.values {
		values[i] = val.reduceSelectors(row, implicitDB, implicitTable)
	}

	return &InListExp{
		val:    bexp.val.reduceSelectors(row, implicitDB, implicitTable),
		values: values,
	}
}

func (bexp *InListExp) isConstant() bool {
	return false
}

func (bexp *InListExp) selectorRanges(table *Table, asTable string, params map[string]interface{}, rangesByColID map[uint32]*typedValueRange) error {
	// TODO: may be determiined by smallest and bigggest value in the list
	return nil
}<|MERGE_RESOLUTION|>--- conflicted
+++ resolved
@@ -1162,13 +1162,7 @@
 		summary.des = append(summary.des, ie)
 	}
 
-<<<<<<< HEAD
-	return nil
-=======
-
-
-	return summary, nil
->>>>>>> e6570fd5
+	return nil
 }
 
 type ValueExp interface {
