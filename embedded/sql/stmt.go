--- conflicted
+++ resolved
@@ -501,10 +501,10 @@
 	return tx, nil
 }
 
-func NewUpserIntoStmt(db string, table string, cols []string, rows []*RowSpec, onConflict *OnConflictDo) *UpsertIntoStmt {
+func NewUpserIntoStmt(table string, cols []string, rows []*RowSpec, onConflict *OnConflictDo) *UpsertIntoStmt {
 	return &UpsertIntoStmt{
 		isInsert:   true,
-		tableRef:   newTableRef(db, table, ""),
+		tableRef:   newTableRef(table, ""),
 		cols:       cols,
 		rows:       rows,
 		onConflict: onConflict,
@@ -1432,15 +1432,7 @@
 	return nil
 }
 
-<<<<<<< HEAD
-func NewNumber(val int64) *Number {
-	return &Number{val: val}
-}
-
-type Number struct {
-=======
 type Integer struct {
->>>>>>> e72d48d4
 	val int64
 }
 
@@ -2102,8 +2094,8 @@
 	Alias() string
 }
 
-func NewSelectStmt(db string, table string, where ValueExp, limit int, offset int) *SelectStmt {
-	tableref := newTableRef(db, table, "")
+func NewSelectStmt(table string, where ValueExp, limit ValueExp, offset ValueExp) *SelectStmt {
+	tableref := newTableRef(table, "")
 	return &SelectStmt{
 		ds:     tableref,
 		where:  where,
@@ -2464,9 +2456,8 @@
 	return ""
 }
 
-func newTableRef(db, table string, as string) *tableRef {
+func newTableRef(table string, as string) *tableRef {
 	return &tableRef{
-		db:    db,
 		table: table,
 		as:    as,
 	}
@@ -2638,9 +2629,8 @@
 	setAlias(alias string)
 }
 
-func NewColSelector(db, table, col, as string) *ColSelector {
+func NewColSelector(table, col, as string) *ColSelector {
 	return &ColSelector{
-		db:    db,
 		table: table,
 		col:   col,
 		as:    as,
@@ -3150,21 +3140,8 @@
 	left, right ValueExp
 }
 
-<<<<<<< HEAD
-func (bexp *CmpBoolExp) Left() ValueExp {
-	return bexp.left
-}
-
-func (bexp *CmpBoolExp) Right() ValueExp {
-	return bexp.right
-}
-
-func (bexp *CmpBoolExp) inferType(cols map[string]ColDescriptor, params map[string]SQLValueType, implicitDB, implicitTable string) (SQLValueType, error) {
-	tleft, err := bexp.left.inferType(cols, params, implicitDB, implicitTable)
-=======
 func (bexp *CmpBoolExp) inferType(cols map[string]ColDescriptor, params map[string]SQLValueType, implicitTable string) (SQLValueType, error) {
 	tleft, err := bexp.left.inferType(cols, params, implicitTable)
->>>>>>> e72d48d4
 	if err != nil {
 		return AnyType, err
 	}
@@ -3404,21 +3381,8 @@
 	left, right ValueExp
 }
 
-<<<<<<< HEAD
-func (bexp *BinBoolExp) Left() ValueExp {
-	return bexp.left
-}
-
-func (bexp *BinBoolExp) Right() ValueExp {
-	return bexp.right
-}
-
-func (bexp *BinBoolExp) inferType(cols map[string]ColDescriptor, params map[string]SQLValueType, implicitDB, implicitTable string) (SQLValueType, error) {
-	err := bexp.left.requiresType(BooleanType, cols, params, implicitDB, implicitTable)
-=======
 func (bexp *BinBoolExp) inferType(cols map[string]ColDescriptor, params map[string]SQLValueType, implicitTable string) (SQLValueType, error) {
 	err := bexp.left.requiresType(BooleanType, cols, params, implicitTable)
->>>>>>> e72d48d4
 	if err != nil {
 		return AnyType, err
 	}
