/*
Copyright 2024 Codenotary Inc. All rights reserved.

SPDX-License-Identifier: BUSL-1.1
you may not use this file except in compliance with the License.
You may obtain a copy of the License at

    https://mariadb.com/bsl11/

Unless required by applicable law or agreed to in writing, software
distributed under the License is distributed on an "AS IS" BASIS,
WITHOUT WARRANTIES OR CONDITIONS OF ANY KIND, either express or implied.
See the License for the specific language governing permissions and
limitations under the License.
*/

package store

import (
	"bytes"
	"container/list"
	"context"
	"crypto/sha256"
	"encoding/binary"
	"encoding/hex"
	"errors"
	"fmt"
	"io"
	"io/fs"
	"os"
	"path/filepath"
	"sync"
	"time"

	"github.com/codenotary/immudb/embedded"
	"github.com/codenotary/immudb/embedded/ahtree"
	"github.com/codenotary/immudb/embedded/appendable"
	"github.com/codenotary/immudb/embedded/appendable/multiapp"
	"github.com/codenotary/immudb/embedded/appendable/singleapp"
	"github.com/codenotary/immudb/embedded/cache"
	"github.com/codenotary/immudb/embedded/htree"
	"github.com/codenotary/immudb/embedded/logger"
	"github.com/codenotary/immudb/embedded/multierr"
	"github.com/codenotary/immudb/embedded/tbtree"
	"github.com/codenotary/immudb/embedded/watchers"
	"github.com/codenotary/immudb/pkg/helpers/slices"
)

var ErrIllegalArguments = embedded.ErrIllegalArguments
var ErrInvalidOptions = fmt.Errorf("%w: invalid options", ErrIllegalArguments)
var ErrAlreadyClosed = embedded.ErrAlreadyClosed
var ErrUnexpectedLinkingError = errors.New("internal inconsistency between linear and binary linking")
var ErrNoEntriesProvided = errors.New("no entries provided")
var ErrWriteOnlyTx = errors.New("write-only transaction")
var ErrReadOnlyTx = errors.New("read-only transaction")
var ErrTxReadConflict = errors.New("tx read conflict")
var ErrTxAlreadyCommitted = errors.New("tx already committed")
var ErrMaxTxEntriesLimitExceeded = errors.New("max number of entries per tx exceeded")
var ErrNullKey = errors.New("null key")
var ErrMaxKeyLenExceeded = errors.New("max key length exceeded")
var ErrMaxValueLenExceeded = errors.New("max value length exceeded")
var ErrPreconditionFailed = errors.New("precondition failed")
var ErrDuplicatedKey = errors.New("duplicated key")
var ErrMaxActiveTransactionsLimitExceeded = errors.New("max active transactions limit exceeded")
var ErrMVCCReadSetLimitExceeded = errors.New("MVCC read-set limit exceeded")
var ErrMaxConcurrencyLimitExceeded = errors.New("max concurrency limit exceeded")
var ErrPathIsNotADirectory = errors.New("path is not a directory")
var ErrCorruptedTxData = errors.New("tx data is corrupted")
var ErrCorruptedTxDataMaxTxEntriesExceeded = fmt.Errorf("%w: maximum number of TX entries exceeded", ErrCorruptedTxData)
var ErrTxEntryIndexOutOfRange = errors.New("tx entry index out of range")
var ErrCorruptedTxDataUnknownHeaderVersion = fmt.Errorf("%w: unknown TX header version", ErrCorruptedTxData)
var ErrCorruptedTxDataMaxKeyLenExceeded = fmt.Errorf("%w: maximum key length exceeded", ErrCorruptedTxData)
var ErrCorruptedTxDataDuplicateKey = fmt.Errorf("%w: duplicate key in a single TX", ErrCorruptedTxData)
var ErrCorruptedData = errors.New("data is corrupted")
var ErrCorruptedCLog = errors.New("commit-log is corrupted")
var ErrCorruptedIndex = errors.New("corrupted index")
var ErrTxSizeGreaterThanMaxTxSize = errors.New("tx size greater than max tx size")
var ErrCorruptedAHtree = errors.New("appendable hash tree is corrupted")
var ErrKeyNotFound = tbtree.ErrKeyNotFound // TODO: define error in store layer
var ErrExpiredEntry = fmt.Errorf("%w: expired entry", ErrKeyNotFound)
var ErrKeyAlreadyExists = errors.New("key already exists")
var ErrTxNotFound = errors.New("tx not found")
var ErrNoMoreEntries = tbtree.ErrNoMoreEntries       // TODO: define error in store layer
var ErrIllegalState = tbtree.ErrIllegalState         // TODO: define error in store layer
var ErrOffsetOutOfRange = tbtree.ErrOffsetOutOfRange // TODO: define error in store layer
var ErrUnexpectedError = errors.New("unexpected error")
var ErrUnsupportedTxVersion = errors.New("unsupported tx version")
var ErrNewerVersionOrCorruptedData = errors.New("tx created with a newer version or data is corrupted")
var ErrTxPoolExhausted = errors.New("transaction pool exhausted")

var ErrInvalidPrecondition = errors.New("invalid precondition")
var ErrInvalidPreconditionTooMany = fmt.Errorf("%w: too many preconditions", ErrInvalidPrecondition)
var ErrInvalidPreconditionNull = fmt.Errorf("%w: null", ErrInvalidPrecondition)
var ErrInvalidPreconditionNullKey = fmt.Errorf("%w: %v", ErrInvalidPrecondition, ErrNullKey)
var ErrInvalidPreconditionMaxKeyLenExceeded = fmt.Errorf("%w: %v", ErrInvalidPrecondition, ErrMaxKeyLenExceeded)
var ErrInvalidPreconditionInvalidTxID = fmt.Errorf("%w: invalid transaction ID", ErrInvalidPrecondition)

var ErrSourceTxNewerThanTargetTx = fmt.Errorf("%w: source tx is newer than target tx", ErrIllegalArguments)

var ErrCompactionDisabled = errors.New("compaction is disabled")

var ErrMetadataUnsupported = errors.New(
	"metadata is unsupported when in 1.1 compatibility mode, " +
		"do not use metadata-related features such as expiration and logical deletion",
)

var ErrUnsupportedTxHeaderVersion = errors.New("missing tx header serialization method")
var ErrIllegalTruncationArgument = fmt.Errorf("%w: invalid truncation info", ErrIllegalArguments)
var ErrTruncationInfoNotPresentInMetadata = errors.New("truncation info not present in metadata")

var ErrInvalidProof = errors.New("invalid proof")

<<<<<<< HEAD
const MaxKeyLen = 1024               // assumed to be not lower than hash size
const MaxValueLen = 10 * 1024 * 1024 // 10MB max value size
=======
var ErrIndexNotFound = errors.New("index not found")
var ErrIndexAlreadyInitialized = errors.New("index already initialized")

const MaxKeyLen = 1024 // assumed to be not lower than hash size
>>>>>>> bbb16089
const MaxParallelIO = 127

const cLogEntrySizeV1 = offsetSize + lszSize               // tx offset + hdr size
const cLogEntrySizeV2 = offsetSize + lszSize + sha256.Size // tx offset + hdr size + alh

const txIDSize = 8
const tsSize = 8
const lszSize = 4
const sszSize = 2
const offsetSize = 8

// Version 2 includes `metaEmbeddedValues` and `metaPreallocFiles` into clog metadata
const Version = 2

const MaxTxHeaderVersion = 1

const (
	metaVersion        = "VERSION"
	metaMaxTxEntries   = "MAX_TX_ENTRIES"
	metaMaxKeyLen      = "MAX_KEY_LEN"
	metaMaxValueLen    = "MAX_VALUE_LEN"
	metaFileSize       = "FILE_SIZE"
	metaEmbeddedValues = "EMBEDDED_VALUES"
	metaPreallocFiles  = "PREALLOC_FILES"
)

const indexDirname = "index"
const ahtDirname = "aht"

type ImmuStore struct {
	path string

	logger           logger.Logger
	lastNotification time.Time
	notifyMutex      sync.Mutex

	vLogs            map[byte]*refVLog
	vLogUnlockedList *list.List
	vLogsCond        *sync.Cond

	vLogCache *cache.Cache

	txLog      appendable.Appendable
	txLogCache *cache.Cache

	cLog          appendable.Appendable
	cLogEntrySize int

	cLogBuf *precommitBuffer

	committedTxID uint64
	committedAlh  [sha256.Size]byte

	inmemPrecommittedTxID uint64
	inmemPrecommittedAlh  [sha256.Size]byte

	precommittedTxLogSize int64

	mandatoryMVCCUpToTxID uint64

	commitStateRWMutex sync.RWMutex

	embeddedValues        bool
	preallocFiles         bool
	readOnly              bool
	synced                bool
	syncFrequency         time.Duration
	maxActiveTransactions int
	mvccReadSetLimit      int
	maxWaitees            int
	maxConcurrency        int
	maxIOConcurrency      int
	maxTxEntries          int
	maxKeyLen             int
	maxValueLen           int

	writeTxHeaderVersion int

	timeFunc      TimeFunc
	multiIndexing bool

	useExternalCommitAllowance bool
	commitAllowedUpToTxID      uint64

	txPool TxPool

	waiteesMutex sync.Mutex
	waiteesCount int // current number of go-routines waiting for a tx to be indexed or committed

	_txbs     []byte // pre-allocated buffer to support tx serialization
	_valBs    []byte // pre-allocated buffer to support tx exportation
	_valBsMux sync.Mutex

	aht                  *ahtree.AHtree
	inmemPrecommitWHub   *watchers.WatchersHub
	durablePrecommitWHub *watchers.WatchersHub
	commitWHub           *watchers.WatchersHub

	indexers    map[[sha256.Size]byte]*indexer
	indexersMux sync.RWMutex

	opts *Options

	closed bool

	mutex sync.Mutex

	compactionDisabled bool
}

type refVLog struct {
	vLog        appendable.Appendable
	unlockedRef *list.Element // unlockedRef == nil <-> vLog is locked
}

func Open(path string, opts *Options) (*ImmuStore, error) {
	err := opts.Validate()
	if err != nil {
		return nil, fmt.Errorf("%w: %v", ErrIllegalArguments, err)
	}

	finfo, err := os.Stat(path)
	if err != nil {
		if !os.IsNotExist(err) {
			return nil, err
		}

		err := os.Mkdir(path, opts.FileMode)
		if err != nil {
			return nil, err
		}
	} else if !finfo.IsDir() {
		return nil, ErrPathIsNotADirectory
	}

	metadata := appendable.NewMetadata(nil)
	metadata.PutInt(metaVersion, Version)
	metadata.PutBool(metaEmbeddedValues, opts.EmbeddedValues)
	metadata.PutBool(metaPreallocFiles, opts.PreallocFiles)
	metadata.PutInt(metaMaxTxEntries, opts.MaxTxEntries)
	metadata.PutInt(metaMaxKeyLen, opts.MaxKeyLen)
	metadata.PutInt(metaMaxValueLen, opts.MaxValueLen)
	metadata.PutInt(metaFileSize, opts.FileSize)

	appendableOpts := multiapp.DefaultOptions().
		WithReadOnly(opts.ReadOnly).
		WithWriteBufferSize(opts.WriteBufferSize).
		WithRetryableSync(opts.Synced).
		WithAutoSync(true).
		WithFileSize(opts.FileSize).
		WithFileMode(opts.FileMode).
		WithMetadata(metadata.Bytes())

	appFactory := opts.appFactory
	if appFactory == nil {
		appFactory = func(rootPath, subPath string, opts *multiapp.Options) (appendable.Appendable, error) {
			path := filepath.Join(rootPath, subPath)
			return multiapp.Open(path, opts)
		}
	}

	appendableOpts.WithFileExt("tx")
	appendableOpts.WithPrealloc(opts.PreallocFiles)
	appendableOpts.WithCompressionFormat(appendable.NoCompression)
	appendableOpts.WithMaxOpenedFiles(opts.TxLogMaxOpenedFiles)
	txLog, err := appFactory(path, "tx", appendableOpts)
	if err != nil {
		return nil, fmt.Errorf("unable to open transaction log: %w", err)
	}

	metadata = appendable.NewMetadata(txLog.Metadata())

	embeddedValues, ok := metadata.GetBool(metaEmbeddedValues)
	embeddedValues = ok && embeddedValues

	preallocFiles, ok := metadata.GetBool(metaPreallocFiles)
	preallocFiles = ok && preallocFiles

	appendableOpts.WithFileExt("txi")
	appendableOpts.WithFileSize(opts.FileSize)
	appendableOpts.WithPrealloc(preallocFiles)
	appendableOpts.WithCompressionFormat(appendable.NoCompression)
	appendableOpts.WithMaxOpenedFiles(opts.CommitLogMaxOpenedFiles)
	cLog, err := appFactory(path, "commit", appendableOpts)
	if err != nil {
		return nil, fmt.Errorf("unable to open commit-log: %w", err)
	}

	var vLogs []appendable.Appendable

	if !embeddedValues {
		vLogs = make([]appendable.Appendable, opts.MaxIOConcurrency)
		appendableOpts.WithFileExt("val")
		appendableOpts.WithFileSize(opts.FileSize)
		appendableOpts.WithPrealloc(false)
		appendableOpts.WithCompressionFormat(opts.CompressionFormat)
		appendableOpts.WithCompresionLevel(opts.CompressionLevel)
		appendableOpts.WithMaxOpenedFiles(opts.VLogMaxOpenedFiles)

		for i := 0; i < opts.MaxIOConcurrency; i++ {
			vLog, err := appFactory(path, fmt.Sprintf("val_%d", i), appendableOpts)
			if err != nil {
				return nil, err
			}
			vLogs[i] = vLog
		}
	}

	return OpenWith(path, vLogs, txLog, cLog, opts)
}

func OpenWith(path string, vLogs []appendable.Appendable, txLog, cLog appendable.Appendable, opts *Options) (*ImmuStore, error) {
	if txLog == nil || cLog == nil {
		return nil, fmt.Errorf("%w: invalid txLog or cLog", ErrIllegalArguments)
	}

	err := opts.Validate()
	if err != nil {
		return nil, fmt.Errorf("%w: %s", ErrIllegalArguments, err)
	}

	metadata := appendable.NewMetadata(cLog.Metadata())

	version, ok := metadata.GetInt(metaVersion)
	if !ok {
		return nil, fmt.Errorf("%w: can not read '%s' from metadata", ErrCorruptedCLog, "Version")
	}

	var cLogEntrySize int

	if version <= 1 {
		cLogEntrySize = cLogEntrySizeV1
	} else {
		cLogEntrySize = cLogEntrySizeV2
	}

	embeddedValues, ok := metadata.GetBool(metaEmbeddedValues)
	if !ok {
		if version >= 2 {
			return nil, fmt.Errorf("%w: can not read '%s' from metadata", ErrCorruptedCLog, "EmbeddedValues")
		}

		embeddedValues = false
	}

	preallocFiles, ok := metadata.GetBool(metaPreallocFiles)
	if !ok {
		if version >= 2 {
			return nil, fmt.Errorf("%w: can not read '%s' from metadata", ErrCorruptedCLog, "PreallocFiles")
		}

		preallocFiles = false
	}

	if (len(vLogs) == 0 && !embeddedValues) || (len(vLogs) != 0 && embeddedValues) {
		return nil, fmt.Errorf("%w: invalid vLogs", ErrIllegalArguments)
	}

	fileSize, ok := metadata.GetInt(metaFileSize)
	if !ok {
		return nil, fmt.Errorf("%w: can not read '%s' from metadata", ErrCorruptedCLog, "FileSize")
	}

	maxTxEntries, ok := metadata.GetInt(metaMaxTxEntries)
	if !ok {
		return nil, fmt.Errorf("%w: can not read '%s' from metadata", ErrCorruptedCLog, "MaxTxEntries")
	}

	maxKeyLen, ok := metadata.GetInt(metaMaxKeyLen)
	if !ok {
		return nil, fmt.Errorf("%w: can not read '%s' from metadata", ErrCorruptedCLog, "MaxKeyLen")
	}

	maxValueLen, ok := metadata.GetInt(metaMaxValueLen)
	if !ok {
		return nil, fmt.Errorf("%w: can not read '%s' from metadata", ErrCorruptedCLog, "MaxValueLen")
	}

	if maxValueLen > MaxValueLen {
		opts.logger.Warningf("lowering `MaxValueLen` down from %d to %d", maxValueLen, MaxValueLen)
		maxValueLen = MaxValueLen
	}

	cLogSize, err := cLog.Size()
	if err != nil {
		return nil, fmt.Errorf("corrupted commit-log: could not get size: %w", err)
	}

	if !preallocFiles {
		rem := cLogSize % int64(cLogEntrySize)
		if rem > 0 {
			cLogSize -= rem
			err = cLog.SetOffset(cLogSize)
			if err != nil {
				return nil, fmt.Errorf("corrupted commit log: could not set offset: %w", err)
			}
		}
	}

	if preallocFiles {
		if cLogSize == 0 {
			return nil, fmt.Errorf("corrupted commit log: file should not be empty when file preallocation is enabled")
		}

		// find the last non-zeroed clogEntry
		left := int64(1)
		right := cLogSize / int64(cLogEntrySize)

		b := make([]byte, cLogEntrySize)
		zeroed := make([]byte, cLogEntrySize)

		for left < right {
			middle := left + ((right-left)+1)/2

			_, err := cLog.ReadAt(b, (middle-1)*int64(cLogEntrySize))
			if err != nil {
				return nil, fmt.Errorf("corrupted commit log: could not read the last commit: %w", err)
			}

			if bytes.Equal(b, zeroed) {
				// if cLogEntry is zeroed it's considered as preallocated
				right = middle - 1
			} else {
				left = middle
			}
		}

		_, err := cLog.ReadAt(b, (left-1)*int64(cLogEntrySize))
		if err != nil && !errors.Is(err, io.EOF) {
			return nil, fmt.Errorf("corrupted commit log: could not read the last commit: %w", err)
		}

		if bytes.Equal(b, zeroed) {
			cLogSize = 0
		} else {
			cLogSize = left * int64(cLogEntrySize)
		}
	}

	var committedTxLogSize int64
	var committedTxOffset int64
	var committedTxSize int

	var committedTxID uint64

	committedAlh := sha256.Sum256(nil)

	if cLogSize > 0 {
		b := make([]byte, cLogEntrySize)

		_, err := cLog.ReadAt(b[:], cLogSize-int64(cLogEntrySize))
		if err != nil {
			return nil, fmt.Errorf("corrupted commit-log: could not read the last commit: %w", err)
		}

		committedTxOffset = int64(binary.BigEndian.Uint64(b[:]))
		committedTxSize = int(binary.BigEndian.Uint32(b[txIDSize:]))
		committedTxLogSize = committedTxOffset + int64(committedTxSize)
		committedTxID = uint64(cLogSize) / uint64(cLogEntrySize)

		if cLogEntrySize == cLogEntrySizeV2 {
			copy(committedAlh[:], b[txIDSize+lszSize:])
		}

		txLogFileSize, err := txLog.Size()
		if err != nil {
			return nil, fmt.Errorf("corrupted transaction log: could not get size: %w", err)
		}

		if txLogFileSize < committedTxLogSize {
			return nil, fmt.Errorf("corrupted transaction log: size is too small: %w", ErrCorruptedTxData)
		}
	}

	txPool, err := newTxPool(txPoolOptions{
		poolSize:     opts.MaxConcurrency,
		maxTxEntries: maxTxEntries,
		maxKeyLen:    maxKeyLen,
		preallocated: true,
	})
	if err != nil {
		return nil, fmt.Errorf("invalid configuration, couldn't initialize transaction holder pool")
	}

	maxTxSize := maxTxSize(maxTxEntries, maxKeyLen, maxTxMetadataLen, maxKVMetadataLen)
	txbs := make([]byte, maxTxSize)

	if cLogSize > 0 {
		txReader := appendable.NewReaderFrom(txLog, committedTxOffset, committedTxSize)

		tx, _ := txPool.Alloc()

		err = tx.readFrom(txReader, false)
		if err != nil {
			txPool.Release(tx)
			return nil, fmt.Errorf("corrupted transaction log: could not read the last transaction: %w", err)
		}

		txPool.Release(tx)

		if cLogEntrySize == cLogEntrySizeV1 {
			committedAlh = tx.header.Alh()
		}

		if cLogEntrySize == cLogEntrySizeV2 {
			if committedAlh != tx.header.Alh() {
				return nil, fmt.Errorf("corrupted transaction log: digest mismatch in the last transaction: %w", err)
			}
		}
	}

	cLogBuf := newPrecommitBuffer(opts.MaxActiveTransactions)

	precommittedTxID := committedTxID
	precommittedAlh := committedAlh
	precommittedTxLogSize := committedTxLogSize

	// read pre-committed txs from txLog and insert into cLogBuf to continue with the commit process
	// txLog may be partially written, precommitted transactions loading is terminated if an inconsistency is found
	txReader := appendable.NewReaderFrom(txLog, precommittedTxLogSize, multiapp.DefaultReadBufferSize)

	tx, _ := txPool.Alloc()

	for {
		err = tx.readFrom(txReader, false)
		if errors.Is(err, io.EOF) {
			break
		}
		if err != nil {
			opts.logger.Infof("%v: discarding pre-committed transaction: %d", err, precommittedTxID+1)
			break
		}

		if tx.header.ID != precommittedTxID+1 || tx.header.PrevAlh != precommittedAlh {
			opts.logger.Infof("%v: discarding pre-committed transaction: %d", ErrCorruptedData, precommittedTxID+1)
			break
		}

		precommittedTxID++
		precommittedAlh = tx.header.Alh()

		txSize := int(txReader.ReadCount() - (precommittedTxLogSize - committedTxLogSize))

		err = cLogBuf.put(precommittedTxID, precommittedAlh, precommittedTxLogSize, txSize)
		if err != nil {
			txPool.Release(tx)
			return nil, fmt.Errorf("%v: while loading pre-committed transaction: %v", err, precommittedTxID+1)
		}

		precommittedTxLogSize += int64(txSize)
	}

	txPool.Release(tx)

	vLogsMap := make(map[byte]*refVLog, len(vLogs))
	vLogUnlockedList := list.New()

	for i, vLog := range vLogs {
		e := vLogUnlockedList.PushBack(byte(i))
		vLogsMap[byte(i)] = &refVLog{vLog: vLog, unlockedRef: e}
	}

	var vLogCache *cache.Cache

	if opts.VLogCacheSize > 0 {
		vLogCache, err = cache.NewCache(opts.VLogCacheSize)
		if err != nil {
			return nil, err
		}
	}

	ahtPath := filepath.Join(path, ahtDirname)

	ahtOpts := ahtree.DefaultOptions().
		WithReadOnly(opts.ReadOnly).
		WithFileMode(opts.FileMode).
		WithFileSize(fileSize).
		WithRetryableSync(opts.Synced).
		WithAutoSync(true).
		WithWriteBufferSize(opts.AHTOpts.WriteBufferSize).
		WithSyncThld(opts.AHTOpts.SyncThld)

	if opts.appFactory != nil {
		ahtOpts.WithAppFactory(func(rootPath, subPath string, appOpts *multiapp.Options) (appendable.Appendable, error) {
			return opts.appFactory(path, filepath.Join(ahtDirname, subPath), appOpts)
		})
	}

	aht, err := ahtree.Open(ahtPath, ahtOpts)
	if err != nil {
		return nil, fmt.Errorf("could not open aht: %w", err)
	}

	txLogCache, err := cache.NewCache(opts.TxLogCacheSize) // TODO: optionally it could include up to opts.MaxActiveTransactions upon start
	if err != nil {
		return nil, err
	}

	store := &ImmuStore{
		path:             path,
		logger:           opts.logger,
		txLog:            txLog,
		txLogCache:       txLogCache,
		vLogs:            vLogsMap,
		vLogUnlockedList: vLogUnlockedList,
		vLogsCond:        sync.NewCond(&sync.Mutex{}),
		vLogCache:        vLogCache,

		cLog:          cLog,
		cLogEntrySize: cLogEntrySize,

		cLogBuf: cLogBuf,

		committedTxID: committedTxID,
		committedAlh:  committedAlh,

		inmemPrecommittedTxID: precommittedTxID,
		inmemPrecommittedAlh:  precommittedAlh,
		precommittedTxLogSize: precommittedTxLogSize,

		embeddedValues: embeddedValues,
		preallocFiles:  preallocFiles,

		readOnly:              opts.ReadOnly,
		synced:                opts.Synced,
		syncFrequency:         opts.SyncFrequency,
		maxActiveTransactions: opts.MaxActiveTransactions,
		mvccReadSetLimit:      opts.MVCCReadSetLimit,
		maxWaitees:            opts.MaxWaitees,
		maxConcurrency:        opts.MaxConcurrency,
		maxIOConcurrency:      opts.MaxIOConcurrency,

		maxTxEntries: maxTxEntries,
		maxKeyLen:    maxKeyLen,
		maxValueLen:  maxValueLen,

		writeTxHeaderVersion: opts.WriteTxHeaderVersion,

		timeFunc:      opts.TimeFunc,
		multiIndexing: opts.MultiIndexing,
		indexers:      make(map[[sha256.Size]byte]*indexer),

		useExternalCommitAllowance: opts.UseExternalCommitAllowance,
		commitAllowedUpToTxID:      committedTxID,

		aht: aht,

		inmemPrecommitWHub:   watchers.New(0, opts.MaxActiveTransactions+1), // syncer (TODO: indexer may wait here instead)
		durablePrecommitWHub: watchers.New(0, opts.MaxActiveTransactions+opts.MaxWaitees),
		commitWHub:           watchers.New(0, 1+opts.MaxActiveTransactions+opts.MaxWaitees), // including indexer

		txPool: txPool,
		_txbs:  txbs,
		_valBs: make([]byte, maxValueLen),

		opts: opts,

		compactionDisabled: opts.CompactionDisabled,
	}

	if store.aht.Size() > precommittedTxID {
		err = store.aht.ResetSize(precommittedTxID)
		if err != nil {
			store.Close()
			return nil, fmt.Errorf("corrupted commit-log: can not truncate aht tree: %w", err)
		}
	}

	if store.aht.Size() == precommittedTxID {
		store.logger.Infof("binary-linking up to date at '%s'", store.path)
	} else {
		err = store.syncBinaryLinking()
		if err != nil {
			store.Close()
			return nil, fmt.Errorf("binary-linking syncing failed: %w", err)
		}
	}

	err = store.inmemPrecommitWHub.DoneUpto(precommittedTxID)
	if err != nil {
		store.Close()
		return nil, err
	}

	err = store.durablePrecommitWHub.DoneUpto(precommittedTxID)
	if err != nil {
		store.Close()
		return nil, err
	}

	err = store.commitWHub.DoneUpto(committedTxID)
	if err != nil {
		store.Close()
		return nil, err
	}

	if !store.multiIndexing {
		err := store.InitIndexing(&IndexSpec{})
		if err != nil {
			store.Close()
			return nil, err
		}
	}

	if store.synced {
		go func() {
			for {
				committedTxID := store.LastCommittedTxID()

				// passive wait for one new transaction at least
				store.inmemPrecommitWHub.WaitFor(context.Background(), committedTxID+1)

				// TODO: waiting on earlier stages of transaction processing may also be possible
				prevLatestPrecommitedTx := committedTxID + 1

				// TODO: parametrize concurrency evaluation
				for i := 0; i < 4; i++ {
					// give some time for more transactions to be precommitted
					time.Sleep(store.syncFrequency / 4)

					latestPrecommitedTx := store.LastPrecommittedTxID()

					if prevLatestPrecommitedTx == latestPrecommitedTx {
						// avoid waiting if there are no new transactions
						break
					}

					prevLatestPrecommitedTx = latestPrecommitedTx
				}

				// ensure durability
				err := store.sync()
				if errors.Is(err, ErrAlreadyClosed) ||
					errors.Is(err, multiapp.ErrAlreadyClosed) ||
					errors.Is(err, singleapp.ErrAlreadyClosed) ||
					errors.Is(err, watchers.ErrAlreadyClosed) {
					return
				}
				if err != nil {
					store.notify(Error, true, "%s: while syncing transactions", err)
				}
			}
		}()
	}

	return store, nil
}

type NotificationType = int

const NotificationWindow = 60 * time.Second
const (
	Info NotificationType = iota
	Warn
	Error
)

func (s *ImmuStore) notify(nType NotificationType, mandatory bool, formattedMessage string, args ...interface{}) {
	s.notifyMutex.Lock()
	defer s.notifyMutex.Unlock()

	if mandatory || time.Since(s.lastNotification) > NotificationWindow {
		switch nType {
		case Info:
			{
				s.logger.Infof(formattedMessage, args...)
			}
		case Warn:
			{
				s.logger.Warningf(formattedMessage, args...)
			}
		case Error:
			{
				s.logger.Errorf(formattedMessage, args...)
			}
		}
		s.lastNotification = time.Now()
	}
}

func hasPrefix(key, prefix []byte) bool {
	return len(key) >= len(prefix) && bytes.Equal(prefix, key[:len(prefix)])
}

func (s *ImmuStore) getIndexerFor(keyPrefix []byte) (*indexer, error) {
	s.indexersMux.RLock()
	defer s.indexersMux.RUnlock()

	for _, indexer := range s.indexers {
		if hasPrefix(keyPrefix, indexer.TargetPrefix()) {
			return indexer, nil
		}
	}
	return nil, ErrIndexNotFound
}

type IndexSpec struct {
	SourcePrefix      []byte
	SourceEntryMapper EntryMapper

	TargetEntryMapper EntryMapper
	TargetPrefix      []byte

	InjectiveMapping bool

	InitialTxID uint64
	FinalTxID   uint64
	InitialTs   int64
	FinalTs     int64
}

func (s *ImmuStore) InitIndexing(spec *IndexSpec) error {
	if spec == nil {
		return ErrIllegalArguments
	}

	if len(spec.TargetPrefix) == 0 && len(spec.SourcePrefix) > 0 {
		return fmt.Errorf("%w: empty prefix can not have a source prefix", ErrIllegalArguments)
	}

	s.indexersMux.Lock()
	defer s.indexersMux.Unlock()

	indexPrefix := sha256.Sum256(spec.TargetPrefix)

	_, ok := s.indexers[indexPrefix]
	if ok {
		return ErrIndexAlreadyInitialized
	}

	var indexPath string

	if len(spec.TargetPrefix) == 0 {
		indexPath = filepath.Join(s.path, indexDirname)
	} else {
		encPrefix := hex.EncodeToString(spec.TargetPrefix)
		indexPath = filepath.Join(s.path, fmt.Sprintf("%s_%s", indexDirname, encPrefix))
	}

	indexer, err := newIndexer(indexPath, s, s.opts)
	if err != nil {
		return fmt.Errorf("%w: could not open indexer", err)
	}

	if indexer.Ts() > s.LastCommittedTxID() {
		return fmt.Errorf("%w: index size is too large", ErrCorruptedIndex)

		// TODO: if indexing is done on pre-committed txs, the index may be rollback to a previous snapshot where it was already synced
		// NOTE: compaction should preserve snapshot which are not synced... so to ensure rollback can be achieved
	}

	s.indexers[indexPrefix] = indexer

	indexer.init(spec)

	return nil
}

func (s *ImmuStore) CloseIndexing(prefix []byte) error {
	s.indexersMux.Lock()
	defer s.indexersMux.Unlock()

	indexPrefix := sha256.Sum256(prefix)

	indexer, ok := s.indexers[indexPrefix]
	if !ok {
		return fmt.Errorf("%w: index not found", ErrIndexNotFound)
	}

	err := indexer.Close()
	if err != nil {
		return err
	}

	delete(s.indexers, indexPrefix)

	return nil
}

func (s *ImmuStore) DeleteIndex(prefix []byte) error {
	s.indexersMux.Lock()
	defer s.indexersMux.Unlock()

	indexPrefix := sha256.Sum256(prefix)

	indexer, ok := s.indexers[indexPrefix]
	if !ok {
		return fmt.Errorf("%w: index not found", ErrIndexNotFound)
	}

	indexer.Close()

	delete(s.indexers, indexPrefix)

	s.logger.Infof("deleting index path: '%s' ...", indexer.path)

	return os.RemoveAll(indexer.path)
}

func (s *ImmuStore) GetBetween(ctx context.Context, key []byte, initialTxID uint64, finalTxID uint64) (valRef ValueRef, err error) {
	indexer, err := s.getIndexerFor(key)
	if err != nil {
		if errors.Is(err, ErrIndexNotFound) {
			return nil, ErrKeyNotFound
		}
		return nil, err
	}

	indexedVal, tx, hc, err := indexer.GetBetween(key, initialTxID, finalTxID)
	if err != nil {
		return nil, err
	}

	return s.valueRefFrom(tx, hc, indexedVal)
}

func (s *ImmuStore) Get(ctx context.Context, key []byte) (valRef ValueRef, err error) {
	return s.GetWithFilters(ctx, key, IgnoreExpired, IgnoreDeleted)
}

func (s *ImmuStore) GetWithFilters(ctx context.Context, key []byte, filters ...FilterFn) (valRef ValueRef, err error) {
	indexer, err := s.getIndexerFor(key)
	if err != nil {
		if errors.Is(err, ErrIndexNotFound) {
			return nil, ErrKeyNotFound
		}
		return nil, err
	}

	indexedVal, tx, hc, err := indexer.Get(key)
	if err != nil {
		return nil, err
	}

	valRef, err = s.valueRefFrom(tx, hc, indexedVal)
	if err != nil {
		return nil, err
	}

	now := time.Now()

	for _, filter := range filters {
		if filter == nil {
			return nil, fmt.Errorf("%w: invalid filter function", ErrIllegalArguments)
		}

		err = filter(valRef, now)
		if err != nil {
			return nil, err
		}
	}

	return valRef, nil
}

func (s *ImmuStore) GetWithPrefix(ctx context.Context, prefix []byte, neq []byte) (key []byte, valRef ValueRef, err error) {
	return s.GetWithPrefixAndFilters(ctx, prefix, neq, IgnoreExpired, IgnoreDeleted)
}

func (s *ImmuStore) GetWithPrefixAndFilters(ctx context.Context, prefix []byte, neq []byte, filters ...FilterFn) (key []byte, valRef ValueRef, err error) {
	indexer, err := s.getIndexerFor(prefix)
	if err != nil {
		if errors.Is(err, ErrIndexNotFound) {
			return nil, nil, ErrKeyNotFound
		}

		return nil, nil, err
	}

	key, indexedVal, tx, hc, err := indexer.GetWithPrefix(prefix, neq)
	if err != nil {
		return nil, nil, err
	}

	valRef, err = s.valueRefFrom(tx, hc, indexedVal)
	if err != nil {
		return nil, nil, err
	}

	now := time.Now()

	for _, filter := range filters {
		if filter == nil {
			return nil, nil, fmt.Errorf("%w: invalid filter function", ErrIllegalArguments)
		}

		err = filter(valRef, now)
		if err != nil {
			return nil, nil, err
		}
	}

	return key, valRef, nil
}

func (s *ImmuStore) History(key []byte, offset uint64, descOrder bool, limit int) (valRefs []ValueRef, hCount uint64, err error) {
	indexer, err := s.getIndexerFor(key)
	if err != nil {
		if errors.Is(err, ErrIndexNotFound) {
			return nil, 0, ErrKeyNotFound
		}

		return nil, 0, err
	}

	timedValues, hCount, err := indexer.History(key, offset, descOrder, limit)
	if err != nil {
		return nil, 0, err
	}

	valRefs = make([]ValueRef, len(timedValues))

	rev := offset + 1
	if descOrder {
		rev = hCount - offset
	}

	for i, timedValue := range timedValues {
		val, err := s.valueRefFrom(timedValue.Ts, rev, timedValue.Value)
		if err != nil {
			return nil, 0, err
		}

		valRefs[i] = val

		if descOrder {
			rev--
		} else {
			rev++
		}
	}

	return valRefs, hCount, nil
}

func (s *ImmuStore) MultiIndexingEnabled() bool {
	return s.multiIndexing
}

func (s *ImmuStore) UseTimeFunc(timeFunc TimeFunc) error {
	if timeFunc == nil {
		return ErrIllegalArguments
	}

	s.mutex.Lock()
	defer s.mutex.Unlock()

	s.timeFunc = timeFunc

	return nil
}

func (s *ImmuStore) NewTxHolderPool(poolSize int, preallocated bool) (TxPool, error) {
	return newTxPool(txPoolOptions{
		poolSize:     poolSize,
		maxTxEntries: s.maxTxEntries,
		maxKeyLen:    s.maxKeyLen,
		preallocated: preallocated,
	})
}

func (s *ImmuStore) syncSnapshot(prefix []byte) (*Snapshot, error) {
	indexer, err := s.getIndexerFor(prefix)
	if err != nil {
		return nil, err
	}

	snap, err := indexer.SyncSnapshot()
	if err != nil {
		return nil, err
	}

	return &Snapshot{
		st:     s,
		prefix: prefix,
		snap:   snap,
		ts:     time.Now(),
	}, nil
}

func (s *ImmuStore) Snapshot(prefix []byte) (*Snapshot, error) {
	indexer, err := s.getIndexerFor(prefix)
	if err != nil {
		return nil, err
	}

	snap, err := indexer.Snapshot()
	if err != nil {
		return nil, err
	}

	return &Snapshot{
		st:     s,
		prefix: prefix,
		snap:   snap,
		ts:     time.Now(),
	}, nil
}

// SnapshotMustIncludeTxID returns a new snapshot based on an existent dumped root (snapshot reuse).
// Current root may be dumped if there are no previous root already stored on disk or if the dumped one was old enough.
// If txID is 0, any snapshot may be used.
func (s *ImmuStore) SnapshotMustIncludeTxID(ctx context.Context, prefix []byte, txID uint64) (*Snapshot, error) {
	return s.SnapshotMustIncludeTxIDWithRenewalPeriod(ctx, prefix, txID, 0)
}

// SnapshotMustIncludeTxIDWithRenewalPeriod returns a new snapshot based on an existent dumped root (snapshot reuse).
// Current root may be dumped if there are no previous root already stored on disk or if the dumped one was old enough.
// If txID is 0, any snapshot not older than renewalPeriod may be used.
// If renewalPeriod is 0, renewal period is not taken into consideration
func (s *ImmuStore) SnapshotMustIncludeTxIDWithRenewalPeriod(ctx context.Context, prefix []byte, txID uint64, renewalPeriod time.Duration) (*Snapshot, error) {
	indexer, err := s.getIndexerFor(prefix)
	if err != nil {
		return nil, err
	}

	err = indexer.WaitForIndexingUpto(ctx, txID)
	if err != nil {
		return nil, err
	}

	snap, err := indexer.SnapshotMustIncludeTxIDWithRenewalPeriod(ctx, txID, renewalPeriod)
	if err != nil {
		return nil, err
	}

	return &Snapshot{
		st:     s,
		prefix: indexer.TargetPrefix(),
		snap:   snap,
		ts:     time.Now(),
	}, nil
}

func (s *ImmuStore) CommittedAlh() (uint64, [sha256.Size]byte) {
	s.commitStateRWMutex.RLock()
	defer s.commitStateRWMutex.RUnlock()

	return s.committedTxID, s.committedAlh
}

func (s *ImmuStore) PrecommittedAlh() (uint64, [sha256.Size]byte) {
	s.commitStateRWMutex.RLock()
	defer s.commitStateRWMutex.RUnlock()

	durablePrecommittedTxID, _, _ := s.durablePrecommitWHub.Status()

	if durablePrecommittedTxID == s.committedTxID {
		return s.committedTxID, s.committedAlh
	}

	if durablePrecommittedTxID == s.inmemPrecommittedTxID {
		return s.inmemPrecommittedTxID, s.inmemPrecommittedAlh
	}

	// fetch latest precommitted (durable) transaction from s.cLogBuf
	txID, alh, _, _, _ := s.cLogBuf.readAhead(int(durablePrecommittedTxID - s.committedTxID - 1))

	return txID, alh
}

func (s *ImmuStore) precommittedAlh() (uint64, [sha256.Size]byte) {
	s.commitStateRWMutex.RLock()
	defer s.commitStateRWMutex.RUnlock()

	return s.inmemPrecommittedTxID, s.inmemPrecommittedAlh
}

func (s *ImmuStore) syncBinaryLinking() error {
	s.logger.Infof("syncing binary-linking at '%s'...", s.path)

	tx, err := s.fetchAllocTx()
	if err != nil {
		return err
	}
	defer s.releaseAllocTx(tx)

	txReader, err := s.newTxReader(s.aht.Size()+1, false, true, false, tx)
	if err != nil {
		return err
	}

	for {
		tx, err := txReader.Read()
		if errors.Is(err, ErrNoMoreEntries) {
			break
		}
		if err != nil {
			return err
		}

		alh := tx.header.Alh()
		s.aht.Append(alh[:])

		if tx.header.ID%1000 == 0 {
			s.logger.Infof("binary-linking at '%s' in progress: processing tx: %d", s.path, tx.header.ID)
		}
	}

	s.logger.Infof("binary-linking up to date at '%s'", s.path)

	return nil
}

func (s *ImmuStore) WaitForTx(ctx context.Context, txID uint64, allowPrecommitted bool) error {
	s.waiteesMutex.Lock()

	if s.waiteesCount == s.maxWaitees {
		s.waiteesMutex.Unlock()
		return watchers.ErrMaxWaitessLimitExceeded
	}

	s.waiteesCount++

	s.waiteesMutex.Unlock()

	defer func() {
		s.waiteesMutex.Lock()
		s.waiteesCount--
		s.waiteesMutex.Unlock()
	}()

	var err error

	if allowPrecommitted {
		err = s.durablePrecommitWHub.WaitFor(ctx, txID)
	} else {
		err = s.commitWHub.WaitFor(ctx, txID)
	}
	if errors.Is(err, watchers.ErrAlreadyClosed) {
		return ErrAlreadyClosed
	}
	return err
}

func (s *ImmuStore) WaitForIndexingUpto(ctx context.Context, txID uint64) error {
	s.waiteesMutex.Lock()

	if s.waiteesCount == s.maxWaitees {
		s.waiteesMutex.Unlock()
		return watchers.ErrMaxWaitessLimitExceeded
	}

	s.waiteesCount++

	s.waiteesMutex.Unlock()

	defer func() {
		s.waiteesMutex.Lock()
		s.waiteesCount--
		s.waiteesMutex.Unlock()
	}()

	for _, indexer := range s.indexers {
		err := indexer.WaitForIndexingUpto(ctx, txID)
		if err != nil {
			return err
		}
	}

	return nil
}

func (s *ImmuStore) CompactIndexes() error {
	if s.compactionDisabled {
		return ErrCompactionDisabled
	}

	s.indexersMux.RLock()
	defer s.indexersMux.RUnlock()

	// TODO: indexes may be concurrently compacted

	for _, indexer := range s.indexers {
		err := indexer.CompactIndex()
		if err != nil {
			return err
		}
	}

	return nil
}

func (s *ImmuStore) FlushIndexes(cleanupPercentage float32, synced bool) error {
	s.indexersMux.RLock()
	defer s.indexersMux.RUnlock()

	// TODO: indexes may be concurrently flushed

	for _, indexer := range s.indexers {
		err := indexer.FlushIndex(cleanupPercentage, synced)
		if err != nil {
			return err
		}
	}

	return nil
}

func maxTxSize(maxTxEntries, maxKeyLen, maxTxMetadataLen, maxKVMetadataLen int) int {
	return txIDSize /*txID*/ +
		tsSize /*ts*/ +
		txIDSize /*blTxID*/ +
		sha256.Size /*blRoot*/ +
		sha256.Size /*prevAlh*/ +
		sszSize /*versioin*/ +
		sszSize /*txMetadataLen*/ +
		maxTxMetadataLen +
		lszSize /*|entries|*/ +
		maxTxEntries*(sszSize /*kvMetadataLen*/ +
			maxKVMetadataLen+
			sszSize /*kLen*/ +
			maxKeyLen /*key*/ +
			lszSize /*vLen*/ +
			offsetSize /*vOff*/ +
			sha256.Size /*hValue*/) +
		sha256.Size /*eH*/ +
		sha256.Size /*txH*/
}

func (s *ImmuStore) ReadOnly() bool {
	return s.readOnly
}

func (s *ImmuStore) Synced() bool {
	return s.synced
}

func (s *ImmuStore) MaxActiveTransactions() int {
	return s.maxActiveTransactions
}

func (s *ImmuStore) MVCCReadSetLimit() int {
	return s.mvccReadSetLimit
}

func (s *ImmuStore) MaxConcurrency() int {
	return s.maxConcurrency
}

func (s *ImmuStore) MaxIOConcurrency() int {
	return s.maxIOConcurrency
}

func (s *ImmuStore) MaxTxEntries() int {
	return s.maxTxEntries
}

func (s *ImmuStore) MaxKeyLen() int {
	return s.maxKeyLen
}

func (s *ImmuStore) MaxValueLen() int {
	return s.maxValueLen
}

func (s *ImmuStore) Size() (uint64, error) {
	var size uint64

	err := filepath.WalkDir(s.path, func(path string, d fs.DirEntry, err error) error {
		if err != nil {
			return err
		}

		if !d.IsDir() {
			info, err := d.Info()
			if err != nil {
				return err
			}
			size += uint64(info.Size())
		}
		return nil
	})
	return size, err
}

func (s *ImmuStore) TxCount() uint64 {
	s.commitStateRWMutex.RLock()
	defer s.commitStateRWMutex.RUnlock()

	return s.committedTxID
}

func (s *ImmuStore) fetchAllocTx() (*Tx, error) {
	tx, err := s.txPool.Alloc()
	if errors.Is(err, ErrTxPoolExhausted) {
		return nil, ErrMaxConcurrencyLimitExceeded
	}
	return tx, nil
}

func (s *ImmuStore) releaseAllocTx(tx *Tx) {
	s.txPool.Release(tx)
}

func encodeOffset(offset int64, vLogID byte) int64 {
	return int64(vLogID)<<56 | offset
}

func decodeOffset(offset int64) (byte, int64) {
	return byte(offset >> 56), offset & ^(0xff << 55)
}

func (s *ImmuStore) fetchAnyVLog() (vLodID byte, vLog appendable.Appendable) {
	s.vLogsCond.L.Lock()
	defer s.vLogsCond.L.Unlock()

	for s.vLogUnlockedList.Len() == 0 {
		s.vLogsCond.Wait()
	}

	vLogID := s.vLogUnlockedList.Remove(s.vLogUnlockedList.Front()).(byte) + 1
	s.vLogs[vLogID-1].unlockedRef = nil // locked

	return vLogID, s.vLogs[vLogID-1].vLog
}

func (s *ImmuStore) fetchVLog(vLogID byte) (appendable.Appendable, error) {
	if s.embeddedValues {
		if vLogID > 0 {
			return nil, fmt.Errorf("%w: attempt to read from a non-embedded vlog while using embedded values", ErrUnexpectedError)
		}

		s.commitStateRWMutex.Lock()
		return s.txLog, nil
	}

	s.vLogsCond.L.Lock()
	defer s.vLogsCond.L.Unlock()

	for s.vLogs[vLogID-1].unlockedRef == nil {
		s.vLogsCond.Wait()
	}

	s.vLogUnlockedList.Remove(s.vLogs[vLogID-1].unlockedRef)
	s.vLogs[vLogID-1].unlockedRef = nil // locked

	return s.vLogs[vLogID-1].vLog, nil
}

func (s *ImmuStore) releaseVLog(vLogID byte) error {
	if s.embeddedValues {
		if vLogID > 0 {
			return fmt.Errorf("%w: attempt to release a non-embedded vlog while using embedded values", ErrUnexpectedError)
		}

		s.commitStateRWMutex.Unlock()
		return nil
	}

	s.vLogsCond.L.Lock()
	s.vLogs[vLogID-1].unlockedRef = s.vLogUnlockedList.PushBack(vLogID - 1) // unlocked
	s.vLogsCond.L.Unlock()
	s.vLogsCond.Signal()

	return nil
}

type appendableResult struct {
	offsets []int64
	err     error
}

func (s *ImmuStore) appendValuesIntoAnyVLog(entries []*EntrySpec) (offsets []int64, err error) {
	vLogID, vLog := s.fetchAnyVLog()
	defer s.releaseVLog(vLogID)

	offsets, err = s.appendValuesInto(entries, vLog)
	if err != nil {
		return nil, err
	}

	for i := 0; i < len(offsets); i++ {
		offsets[i] = encodeOffset(offsets[i], vLogID)
	}

	return offsets, nil
}

func (s *ImmuStore) appendValuesInto(entries []*EntrySpec, app appendable.Appendable) (offsets []int64, err error) {
	offsets = make([]int64, len(entries))

	for i := 0; i < len(offsets); i++ {
		if len(entries[i].Value) == 0 {
			continue
		}

		offsets[i], _, err = app.Append(entries[i].Value)
		if err != nil {
			return nil, err
		}
	}

	return offsets, nil
}

func (s *ImmuStore) NewWriteOnlyTx(ctx context.Context) (*OngoingTx, error) {
	return newOngoingTx(ctx, s, &TxOptions{Mode: WriteOnlyTx})
}

func (s *ImmuStore) NewTx(ctx context.Context, opts *TxOptions) (*OngoingTx, error) {
	return newOngoingTx(ctx, s, opts)
}

func (s *ImmuStore) commit(ctx context.Context, otx *OngoingTx, expectedHeader *TxHeader, skipIntegrityCheck bool, waitForIndexing bool) (*TxHeader, error) {
	hdr, err := s.precommit(ctx, otx, expectedHeader, skipIntegrityCheck)
	if err != nil {
		return nil, err
	}

	// note: durability is ensured only if the store is in sync mode
	err = s.commitWHub.WaitFor(ctx, hdr.ID)
	if errors.Is(err, watchers.ErrAlreadyClosed) {
		return nil, ErrAlreadyClosed
	}
	if err != nil {
		return nil, err
	}

	if waitForIndexing {
		err = s.WaitForIndexingUpto(ctx, hdr.ID)
		// header is returned because transaction is already committed
		if err != nil {
			return hdr, err
		}
	}

	return hdr, nil
}

func (s *ImmuStore) precommit(ctx context.Context, otx *OngoingTx, hdr *TxHeader, skipIntegrityCheck bool) (*TxHeader, error) {
	if otx == nil {
		return nil, fmt.Errorf("%w: no transaction", ErrIllegalArguments)
	}

	err := otx.validateAgainst(hdr)
	if err != nil {
		return nil, fmt.Errorf("%w: transaction does not validate against header", err)
	}

	// extra metadata are specified by the client and thus they are only allowed when entries is non empty
	if len(otx.entries) == 0 && (otx.metadata.IsEmpty() || otx.metadata.HasExtraOnly()) {
		return nil, ErrNoEntriesProvided
	}

	err = s.validateEntries(otx.entries)
	if err != nil {
		return nil, err
	}

	err = s.validatePreconditions(otx.preconditions)
	if err != nil {
		return nil, err
	}

	tx, err := s.fetchAllocTx()
	if err != nil {
		return nil, err
	}
	defer s.releaseAllocTx(tx)

	if hdr == nil {
		tx.header.Version = s.writeTxHeaderVersion
	} else {
		tx.header.Version = hdr.Version
	}

	tx.header.Metadata = otx.metadata

	tx.header.NEntries = len(otx.entries)

	doneWithValuesCh := make(chan appendableResult)
	defer close(doneWithValuesCh)

	go func() {
		// value write is delayed to ensure values are inmediatelly followed by the associated tx header
		if s.embeddedValues {
			doneWithValuesCh <- appendableResult{nil, nil}
			return
		}

		offsets, err := s.appendValuesIntoAnyVLog(otx.entries)
		if err != nil {
			doneWithValuesCh <- appendableResult{nil, err}
			return
		}

		doneWithValuesCh <- appendableResult{offsets, nil}
	}()

	for i, e := range otx.entries {
		txe := tx.entries[i]
		txe.setKey(e.Key)
		txe.md = e.Metadata
		txe.vLen = len(e.Value)
		if e.IsValueTruncated {
			txe.hVal = e.HashValue
		} else {
			txe.hVal = sha256.Sum256(e.Value)
		}
	}

	err = tx.BuildHashTree()
	if err != nil {
		<-doneWithValuesCh // wait for data to be written
		return nil, err
	}

	valueWritingResult := <-doneWithValuesCh // wait for data to be written
	if valueWritingResult.err != nil {
		return nil, valueWritingResult.err
	}

	if !s.embeddedValues {
		for i := 0; i < tx.header.NEntries; i++ {
			tx.entries[i].vOff = valueWritingResult.offsets[i]
		}
	}

	if hdr != nil {
		// TODO: Eh validation is disabled as it's not provided
		// when the tx was exported without integrity checks
		if !skipIntegrityCheck && tx.header.Eh != hdr.Eh {
			return nil, fmt.Errorf("%w: entries hash (Eh) differs", ErrIllegalArguments)
		}

		lastPreCommittedTxID := s.LastPrecommittedTxID()

		if lastPreCommittedTxID >= hdr.ID {
			return nil, ErrTxAlreadyCommitted
		}

		if hdr.ID > lastPreCommittedTxID+uint64(s.maxActiveTransactions) {
			return nil, ErrMaxActiveTransactionsLimitExceeded
		}

		// ensure tx is committed in the expected order
		err = s.inmemPrecommitWHub.WaitFor(ctx, hdr.ID-1)
		if errors.Is(err, watchers.ErrAlreadyClosed) {
			return nil, ErrAlreadyClosed
		}
		if err != nil {
			return nil, err
		}

		var blRoot [sha256.Size]byte

		if hdr.BlTxID > 0 {
			blRoot, err = s.aht.RootAt(hdr.BlTxID)
			if err != nil && !errors.Is(err, ahtree.ErrEmptyTree) {
				return nil, err
			}
		}

		if blRoot != hdr.BlRoot {
			return nil, fmt.Errorf("%w: attempt to commit a tx with invalid blRoot", ErrIllegalArguments)
		}
	}

	s.mutex.Lock()
	defer s.mutex.Unlock()

	if s.closed {
		return nil, ErrAlreadyClosed
	}

	currPrecomittedTxID, currPrecommittedAlh := s.precommittedAlh()

	var ts int64
	var blTxID uint64
	if hdr == nil {
		ts = s.timeFunc().Unix()
		blTxID = s.aht.Size()
	} else {
		ts = hdr.Ts
		blTxID = hdr.BlTxID

		// currTxID and currAlh were already checked before,
		// but we have to add an additional check once the commit mutex
		// is locked to ensure that those constraints are still valid
		// in case of simultaneous writers
		if currPrecomittedTxID > hdr.ID-1 {
			return nil, ErrTxAlreadyCommitted
		}

		if currPrecomittedTxID < hdr.ID-1 {
			return nil, fmt.Errorf("%w: attempt to commit a tx in wrong order", ErrUnexpectedError)
		}

		if currPrecommittedAlh != hdr.PrevAlh {
			return nil, fmt.Errorf("%w: attempt to commit a tx with invalid prevAlh", ErrIllegalArguments)
		}
	}

	if otx.hasPreconditions() {
		var waitForIndexingUpto uint64

		if otx.unsafeMVCC {
			waitForIndexingUpto = s.mandatoryMVCCUpToTxID
		} else {
			// Preconditions must be executed with up-to-date tree
			waitForIndexingUpto = currPrecomittedTxID
		}

		err = s.WaitForIndexingUpto(ctx, waitForIndexingUpto)
		if err != nil {
			return nil, err
		}

		err = otx.checkPreconditions(ctx, s)
		if err != nil {
			return nil, err
		}
	}

	err = s.performPrecommit(tx, otx.entries, ts, blTxID)
	if err != nil {
		return nil, err
	}

	if otx.requireMVCCOnFollowingTxs {
		s.mandatoryMVCCUpToTxID = tx.header.ID
	}

	return tx.Header(), err
}

func (s *ImmuStore) LastCommittedTxID() uint64 {
	s.commitStateRWMutex.RLock()
	defer s.commitStateRWMutex.RUnlock()

	return s.committedTxID
}

func (s *ImmuStore) LastPrecommittedTxID() uint64 {
	s.commitStateRWMutex.RLock()
	defer s.commitStateRWMutex.RUnlock()

	return s.inmemPrecommittedTxID
}

func (s *ImmuStore) MandatoryMVCCUpToTxID() uint64 {
	s.commitStateRWMutex.RLock()
	defer s.commitStateRWMutex.RUnlock()

	return s.mandatoryMVCCUpToTxID
}

func (s *ImmuStore) performPrecommit(tx *Tx, entries []*EntrySpec, ts int64, blTxID uint64) error {
	s.commitStateRWMutex.Lock()
	defer s.commitStateRWMutex.Unlock()

	// limit the maximum number of pre-committed transactions
	if s.synced && s.committedTxID+uint64(s.maxActiveTransactions) <= s.inmemPrecommittedTxID {
		return ErrMaxActiveTransactionsLimitExceeded
	}

	// will overwrite partially written and uncommitted data
	err := s.txLog.SetOffset(s.precommittedTxLogSize)
	if err != nil {
		return fmt.Errorf("commit-log: could not set offset: %w", err)
	}

	tx.header.ID = s.inmemPrecommittedTxID + 1
	tx.header.Ts = ts

	tx.header.BlTxID = blTxID

	if blTxID > 0 {
		blRoot, err := s.aht.RootAt(blTxID)
		if err != nil && !errors.Is(err, ahtree.ErrEmptyTree) {
			return err
		}
		tx.header.BlRoot = blRoot
	}

	if tx.header.ID <= tx.header.BlTxID {
		return ErrUnexpectedLinkingError
	}

	tx.header.PrevAlh = s.inmemPrecommittedAlh

	txSize := 0

	// tx serialization into pre-allocated buffer
	binary.BigEndian.PutUint64(s._txbs[txSize:], uint64(tx.header.ID))
	txSize += txIDSize
	binary.BigEndian.PutUint64(s._txbs[txSize:], uint64(tx.header.Ts))
	txSize += tsSize
	binary.BigEndian.PutUint64(s._txbs[txSize:], uint64(tx.header.BlTxID))
	txSize += txIDSize
	copy(s._txbs[txSize:], tx.header.BlRoot[:])
	txSize += sha256.Size
	copy(s._txbs[txSize:], tx.header.PrevAlh[:])
	txSize += sha256.Size

	binary.BigEndian.PutUint16(s._txbs[txSize:], uint16(tx.header.Version))
	txSize += sszSize

	switch tx.header.Version {
	case 0:
		{
			binary.BigEndian.PutUint16(s._txbs[txSize:], uint16(tx.header.NEntries))
			txSize += sszSize
		}
	case 1:
		{
			var txmdbs []byte

			if tx.header.Metadata != nil {
				txmdbs = tx.header.Metadata.Bytes()
			}

			binary.BigEndian.PutUint16(s._txbs[txSize:], uint16(len(txmdbs)))
			txSize += sszSize

			copy(s._txbs[txSize:], txmdbs)
			txSize += len(txmdbs)

			binary.BigEndian.PutUint32(s._txbs[txSize:], uint32(tx.header.NEntries))
			txSize += lszSize
		}
	default:
		{
			panic(fmt.Errorf("missing tx serialization method for version %d", tx.header.Version))
		}
	}

	// will overwrite partially written and uncommitted data
	err = s.txLog.SetOffset(s.precommittedTxLogSize)
	if err != nil {
		return fmt.Errorf("%w: could not set offset in txLog", err)
	}

	// total values length will be prefixed when values are embedded into txLog
	txPrefixLen := 0

	if s.embeddedValues {
		embeddedValuesLen := 0
		for _, e := range entries {
			embeddedValuesLen += len(e.Value)
		}

		var embeddedValuesLenBs [sszSize]byte
		binary.BigEndian.PutUint16(embeddedValuesLenBs[:], uint16(embeddedValuesLen))

		_, _, err := s.txLog.Append(embeddedValuesLenBs[:])
		if err != nil {
			return fmt.Errorf("%w: writing transaction values", err)
		}

		offsets, err := s.appendValuesInto(entries, s.txLog)
		if err != nil {
			return fmt.Errorf("%w: writing transaction values", err)
		}

		for i := 0; i < tx.header.NEntries; i++ {
			tx.entries[i].vOff = offsets[i]
		}

		txPrefixLen = sszSize + embeddedValuesLen
	}

	for i := 0; i < tx.header.NEntries; i++ {
		txe := tx.entries[i]

		// tx serialization using pre-allocated buffer
		// md is stored before key to ensure backward compatibility
		var kvmdbs []byte

		if txe.md != nil {
			kvmdbs = txe.md.Bytes()
		}

		binary.BigEndian.PutUint16(s._txbs[txSize:], uint16(len(kvmdbs)))
		txSize += sszSize
		copy(s._txbs[txSize:], kvmdbs)
		txSize += len(kvmdbs)
		binary.BigEndian.PutUint16(s._txbs[txSize:], uint16(txe.kLen))
		txSize += sszSize
		copy(s._txbs[txSize:], txe.k[:txe.kLen])
		txSize += txe.kLen
		binary.BigEndian.PutUint32(s._txbs[txSize:], uint32(txe.vLen))
		txSize += lszSize
		binary.BigEndian.PutUint64(s._txbs[txSize:], uint64(txe.vOff))
		txSize += offsetSize
		copy(s._txbs[txSize:], txe.hVal[:])
		txSize += sha256.Size
	}

	// tx serialization using pre-allocated buffer
	alh := tx.header.Alh()

	copy(s._txbs[txSize:], alh[:])
	txSize += sha256.Size

	txbs := make([]byte, txSize)
	copy(txbs, s._txbs[:txSize])

	txOff, _, err := s.txLog.Append(txbs)
	if err != nil {
		return err
	}

	_, _, err = s.txLogCache.Put(tx.header.ID, txbs)
	if err != nil {
		return err
	}

	err = s.aht.ResetSize(s.inmemPrecommittedTxID)
	if err != nil {
		return err
	}
	_, _, err = s.aht.Append(alh[:])
	if err != nil {
		return err
	}

	err = s.cLogBuf.put(s.inmemPrecommittedTxID+1, alh, txOff, txSize)
	if err != nil {
		return err
	}

	s.inmemPrecommittedTxID++
	s.inmemPrecommittedAlh = alh
	s.precommittedTxLogSize += int64(txPrefixLen + txSize)

	s.inmemPrecommitWHub.DoneUpto(s.inmemPrecommittedTxID)

	if !s.synced {
		s.durablePrecommitWHub.DoneUpto(s.inmemPrecommittedTxID)

		return s.mayCommit()
	}

	return nil
}

func (s *ImmuStore) SetExternalCommitAllowance(enabled bool) {
	s.commitStateRWMutex.Lock()
	defer s.commitStateRWMutex.Unlock()

	s.useExternalCommitAllowance = enabled

	if enabled {
		s.commitAllowedUpToTxID = s.committedTxID
	}
}

// DiscardPrecommittedTxsSince discard precommitted txs
// No truncation is made into txLog which means, if the store is reopened
// some precommitted transactions may be reloaded.
// Discarding may need to be redone after re-opening the store.
func (s *ImmuStore) DiscardPrecommittedTxsSince(txID uint64) (int, error) {
	s.mutex.Lock()
	defer s.mutex.Unlock()

	if s.closed {
		return 0, ErrAlreadyClosed
	}

	s.commitStateRWMutex.Lock()
	defer s.commitStateRWMutex.Unlock()

	if txID == 0 {
		return 0, fmt.Errorf("%w: invalid transaction ID", ErrIllegalArguments)
	}

	if txID <= s.committedTxID {
		return 0, fmt.Errorf("%w: only precommitted transactions can be discarded", ErrIllegalArguments)
	}

	if txID > s.inmemPrecommittedTxID {
		return 0, nil
	}

	txsToDiscard := int(s.inmemPrecommittedTxID + 1 - txID)

	err := s.aht.ResetSize(s.aht.Size() - uint64(txsToDiscard))
	if err != nil {
		return 0, err
	}

	// s.cLogBuf inludes all precommitted transactions (even durable ones)
	err = s.cLogBuf.recedeWriter(txsToDiscard)
	if err != nil {
		return 0, err
	}

	defer func() {
		durablePrecommittedTxID, _, _ := s.durablePrecommitWHub.Status()
		if durablePrecommittedTxID > s.inmemPrecommittedTxID {
			s.durablePrecommitWHub.RecedeTo(s.inmemPrecommittedTxID)
		}
	}()

	if txID-1 == s.committedTxID {
		s.inmemPrecommittedTxID = s.committedTxID
		s.inmemPrecommittedAlh = s.committedAlh
		return txsToDiscard, nil
	}

	tx, alh, _, _, err := s.cLogBuf.readAhead(int(s.inmemPrecommittedTxID-s.committedTxID-1) - txsToDiscard)
	if err != nil || tx != txID-1 {
		s.inmemPrecommittedTxID = s.committedTxID
		s.inmemPrecommittedAlh = s.committedAlh
		s.logger.Warningf("precommitted transactions has been discarded due to unexpected error in cLogBuf")
		return 0, err
	}

	s.inmemPrecommittedTxID = txID - 1
	s.inmemPrecommittedAlh = alh

	return txsToDiscard, nil
}

func (s *ImmuStore) AllowCommitUpto(txID uint64) error {
	s.commitStateRWMutex.Lock()
	defer s.commitStateRWMutex.Unlock()

	if !s.useExternalCommitAllowance {
		return fmt.Errorf("%w: the external commit allowance mode is not enabled", ErrIllegalState)
	}

	if txID <= s.commitAllowedUpToTxID {
		// once a commit is allowed, it cannot be revoked
		return nil
	}

	if s.inmemPrecommittedTxID < txID {
		// commit allowances apply only to pre-committed transactions
		s.commitAllowedUpToTxID = s.inmemPrecommittedTxID
	} else {
		s.commitAllowedUpToTxID = txID
	}

	if !s.synced {
		return s.mayCommit()
	}

	return nil
}

// commitAllowedUpTo requires the caller to have already acquired the commitStateRWMutex lock
func (s *ImmuStore) commitAllowedUpTo() uint64 {
	if !s.useExternalCommitAllowance {
		return s.inmemPrecommittedTxID
	}

	return s.commitAllowedUpToTxID
}

// commitAllowedUpTo requires the caller to have already acquired the commitStateRWMutex lock
func (s *ImmuStore) mayCommit() error {
	commitAllowedUpToTxID := s.commitAllowedUpTo()
	txsCountToBeCommitted := int(commitAllowedUpToTxID - s.committedTxID)

	if txsCountToBeCommitted == 0 {
		return nil
	}

	// will overwrite partially written and uncommitted data
	err := s.cLog.SetOffset(int64(s.committedTxID) * int64(s.cLogEntrySize))
	if err != nil {
		return err
	}

	var commitUpToTxID uint64
	var commitUpToTxAlh [sha256.Size]byte

	for i := 0; i < txsCountToBeCommitted; i++ {
		txID, alh, txOff, txSize, err := s.cLogBuf.readAhead(i)
		if err != nil {
			return err
		}

		cb := make([]byte, s.cLogEntrySize)
		binary.BigEndian.PutUint64(cb, uint64(txOff))
		binary.BigEndian.PutUint32(cb[offsetSize:], uint32(txSize))

		if s.cLogEntrySize == cLogEntrySizeV2 {
			copy(cb[offsetSize+lszSize:], alh[:])
		}

		_, _, err = s.cLog.Append(cb)
		if err != nil {
			return err
		}

		commitUpToTxID = txID
		commitUpToTxAlh = alh
	}

	// added as a safety fuse but this situation should NOT happen
	if commitUpToTxID != commitAllowedUpToTxID {
		return fmt.Errorf("%w: may commit up to %d but actual transaction to be committed is %d", ErrUnexpectedError, commitAllowedUpToTxID, commitUpToTxID)
	}

	err = s.cLog.Flush()
	if err != nil {
		return err
	}

	err = s.cLogBuf.advanceReader(txsCountToBeCommitted)
	if err != nil {
		return err
	}

	s.committedTxID = commitUpToTxID
	s.committedAlh = commitUpToTxAlh

	s.commitWHub.DoneUpto(commitUpToTxID)

	return nil
}

func (s *ImmuStore) CommitWith(ctx context.Context, callback func(txID uint64, index KeyIndex) ([]*EntrySpec, []Precondition, error), waitForIndexing bool) (*TxHeader, error) {
	hdr, err := s.preCommitWith(ctx, callback)
	if err != nil {
		return nil, err
	}

	// note: durability is ensured only if the store is in sync mode
	err = s.commitWHub.WaitFor(ctx, hdr.ID)
	if errors.Is(err, watchers.ErrAlreadyClosed) {
		return nil, ErrAlreadyClosed
	}
	if err != nil {
		return nil, err
	}

	if waitForIndexing {
		err = s.WaitForIndexingUpto(ctx, hdr.ID)

		// header is returned because transaction is already committed
		if err != nil {
			return hdr, err
		}
	}

	return hdr, nil
}

type KeyIndex interface {
	Get(ctx context.Context, key []byte) (valRef ValueRef, err error)
	GetBetween(ctx context.Context, key []byte, initialTxID, finalTxID uint64) (valRef ValueRef, err error)
	GetWithFilters(ctx context.Context, key []byte, filters ...FilterFn) (valRef ValueRef, err error)
	GetWithPrefix(ctx context.Context, prefix []byte, neq []byte) (key []byte, valRef ValueRef, err error)
	GetWithPrefixAndFilters(ctx context.Context, prefix []byte, neq []byte, filters ...FilterFn) (key []byte, valRef ValueRef, err error)
}

type unsafeIndex struct {
	st *ImmuStore
}

func (index *unsafeIndex) Get(ctx context.Context, key []byte) (ValueRef, error) {
	return index.GetWithFilters(ctx, key, IgnoreDeleted, IgnoreExpired)
}

func (index *unsafeIndex) GetBetween(ctx context.Context, key []byte, initialTxID, finalTxID uint64) (valRef ValueRef, err error) {
	return index.st.GetBetween(ctx, key, initialTxID, finalTxID)
}

func (index *unsafeIndex) GetWithFilters(ctx context.Context, key []byte, filters ...FilterFn) (ValueRef, error) {
	return index.st.GetWithFilters(ctx, key, filters...)
}

func (index *unsafeIndex) GetWithPrefix(ctx context.Context, prefix []byte, neq []byte) (key []byte, valRef ValueRef, err error) {
	return index.st.GetWithPrefixAndFilters(ctx, prefix, neq, IgnoreDeleted, IgnoreExpired)
}

func (index *unsafeIndex) GetWithPrefixAndFilters(ctx context.Context, prefix []byte, neq []byte, filters ...FilterFn) (key []byte, valRef ValueRef, err error) {
	return index.st.GetWithPrefixAndFilters(ctx, prefix, neq, filters...)
}

func (s *ImmuStore) preCommitWith(ctx context.Context, callback func(txID uint64, index KeyIndex) ([]*EntrySpec, []Precondition, error)) (*TxHeader, error) {
	if callback == nil {
		return nil, ErrIllegalArguments
	}

	s.mutex.Lock()
	defer s.mutex.Unlock()

	if s.closed {
		return nil, ErrAlreadyClosed
	}

	otx, err := s.NewWriteOnlyTx(ctx)
	if err != nil {
		return nil, err
	}
	defer otx.Cancel()

	s.indexersMux.RLock()
	defer s.indexersMux.RUnlock()

	for _, indexer := range s.indexers {
		indexer.Pause()
		defer indexer.Resume()
	}

	lastPreCommittedTxID := s.LastPrecommittedTxID()

	otx.entries, otx.preconditions, err = callback(lastPreCommittedTxID+1, &unsafeIndex{st: s})
	if err != nil {
		return nil, err
	}

	if len(otx.entries) == 0 {
		return nil, ErrNoEntriesProvided
	}

	err = s.validateEntries(otx.entries)
	if err != nil {
		return nil, err
	}

	err = s.validatePreconditions(otx.preconditions)
	if err != nil {
		return nil, err
	}

	if otx.hasPreconditions() {
		for _, indexer := range s.indexers {
			indexer.Resume()
		}

		// Preconditions must be executed with up-to-date tree
		err = s.WaitForIndexingUpto(ctx, lastPreCommittedTxID)
		if err != nil {
			return nil, err
		}

		err = otx.checkPreconditions(ctx, s)
		if err != nil {
			return nil, err
		}

		for _, indexer := range s.indexers {
			indexer.Pause()
		}
	}

	tx, err := s.fetchAllocTx()
	if err != nil {
		return nil, err
	}
	defer s.releaseAllocTx(tx)

	tx.header.Version = s.writeTxHeaderVersion
	tx.header.NEntries = len(otx.entries)

	doneWithValuesCh := make(chan appendableResult)
	defer close(doneWithValuesCh)

	go func() {
		if s.embeddedValues {
			// value write is delayed to ensure values are inmediatelly followed by the associated tx header
			doneWithValuesCh <- appendableResult{nil, nil}
			return
		}

		offsets, err := s.appendValuesIntoAnyVLog(otx.entries)
		if err != nil {
			doneWithValuesCh <- appendableResult{nil, err}
			return
		}

		doneWithValuesCh <- appendableResult{offsets, nil}
	}()

	for i, e := range otx.entries {
		txe := tx.entries[i]
		txe.setKey(e.Key)
		txe.md = e.Metadata
		txe.vLen = len(e.Value)
		if e.IsValueTruncated {
			txe.hVal = e.HashValue
		} else {
			txe.hVal = sha256.Sum256(e.Value)
		}
	}

	err = tx.BuildHashTree()
	if err != nil {
		<-doneWithValuesCh // wait for data to be written
		return nil, err
	}

	valueWritingResult := <-doneWithValuesCh // wait for data to be written
	if valueWritingResult.err != nil {
		return nil, valueWritingResult.err
	}

	if !s.embeddedValues {
		for i := 0; i < tx.header.NEntries; i++ {
			tx.entries[i].vOff = valueWritingResult.offsets[i]
		}
	}

	err = s.performPrecommit(tx, otx.entries, s.timeFunc().Unix(), s.aht.Size())
	if err != nil {
		return nil, err
	}

	return tx.Header(), nil
}

type DualProofV2 struct {
	SourceTxHeader   *TxHeader
	TargetTxHeader   *TxHeader
	InclusionProof   [][sha256.Size]byte
	ConsistencyProof [][sha256.Size]byte
}

type DualProof struct {
	SourceTxHeader     *TxHeader
	TargetTxHeader     *TxHeader
	InclusionProof     [][sha256.Size]byte
	ConsistencyProof   [][sha256.Size]byte
	TargetBlTxAlh      [sha256.Size]byte
	LastInclusionProof [][sha256.Size]byte
	LinearProof        *LinearProof
	LinearAdvanceProof *LinearAdvanceProof
}

func (s *ImmuStore) DualProofV2(sourceTxHdr, targetTxHdr *TxHeader) (proof *DualProofV2, err error) {
	if sourceTxHdr == nil || targetTxHdr == nil || sourceTxHdr.ID == 0 {
		return nil, ErrIllegalArguments
	}

	if sourceTxHdr.ID > targetTxHdr.ID {
		return nil, ErrSourceTxNewerThanTargetTx
	}

	if sourceTxHdr.ID-1 != sourceTxHdr.BlTxID || targetTxHdr.ID-1 != targetTxHdr.BlTxID {
		return nil, ErrUnexpectedLinkingError
	}

	proof = &DualProofV2{
		SourceTxHeader: sourceTxHdr,
		TargetTxHeader: targetTxHdr,
	}

	if sourceTxHdr.ID < targetTxHdr.ID {
		proof.InclusionProof, err = s.aht.InclusionProof(sourceTxHdr.ID, targetTxHdr.BlTxID)
		if err != nil {
			return nil, err
		}

		proof.ConsistencyProof, err = s.aht.ConsistencyProof(maxUint64(1, sourceTxHdr.BlTxID), targetTxHdr.BlTxID)
		if err != nil {
			return nil, err
		}
	}

	return proof, nil
}

// DualProof combines linear cryptographic linking i.e. transactions include the linear accumulative hash up to the previous one,
// with binary cryptographic linking generated by appending the linear accumulative hash values into an incremental hash tree, whose
// root is also included as part of each transaction and thus considered when calculating the linear accumulative hash.
// The objective of this proof is the same as the linear proof, that is, generate data for the calculation of the accumulative
// hash value of the target transaction from the linear accumulative hash value up to source transaction.
func (s *ImmuStore) DualProof(sourceTxHdr, targetTxHdr *TxHeader) (proof *DualProof, err error) {
	if sourceTxHdr == nil || targetTxHdr == nil {
		return nil, ErrIllegalArguments
	}

	if sourceTxHdr.ID > targetTxHdr.ID {
		return nil, ErrSourceTxNewerThanTargetTx
	}

	proof = &DualProof{
		SourceTxHeader: sourceTxHdr,
		TargetTxHeader: targetTxHdr,
	}

	if sourceTxHdr.ID < targetTxHdr.BlTxID {
		binInclusionProof, err := s.aht.InclusionProof(sourceTxHdr.ID, targetTxHdr.BlTxID) // must match targetTx.BlRoot
		if err != nil {
			return nil, err
		}
		proof.InclusionProof = binInclusionProof
	}

	if sourceTxHdr.BlTxID > targetTxHdr.BlTxID {
		return nil, fmt.Errorf("%w: binary linking mismatch at tx %d", ErrCorruptedTxData, sourceTxHdr.ID)
	}

	if sourceTxHdr.BlTxID > 0 {
		// first root sourceTx.BlRoot, second one targetTx.BlRoot
		binConsistencyProof, err := s.aht.ConsistencyProof(sourceTxHdr.BlTxID, targetTxHdr.BlTxID)
		if err != nil {
			return nil, err
		}

		proof.ConsistencyProof = binConsistencyProof
	}

	if targetTxHdr.BlTxID > 0 {
		targetBlTxHdr, err := s.ReadTxHeader(targetTxHdr.BlTxID, false, false)
		if err != nil {
			return nil, err
		}

		proof.TargetBlTxAlh = targetBlTxHdr.Alh()

		// Used to validate targetTx.BlRoot is calculated with alh@targetTx.BlTxID as last leaf
		binLastInclusionProof, err := s.aht.InclusionProof(targetTxHdr.BlTxID, targetTxHdr.BlTxID) // must match targetTx.BlRoot
		if err != nil {
			return nil, err
		}
		proof.LastInclusionProof = binLastInclusionProof
	}

	lproof, err := s.LinearProof(maxUint64(sourceTxHdr.ID, targetTxHdr.BlTxID), targetTxHdr.ID)
	if err != nil {
		return nil, err
	}
	proof.LinearProof = lproof

	laproof, err := s.LinearAdvanceProof(
		sourceTxHdr.BlTxID,
		minUint64(sourceTxHdr.ID, targetTxHdr.BlTxID),
		targetTxHdr.BlTxID,
	)
	if err != nil {
		return nil, err
	}
	proof.LinearAdvanceProof = laproof

	return
}

type LinearProof struct {
	SourceTxID uint64
	TargetTxID uint64
	Terms      [][sha256.Size]byte
}

// LinearProof returns a list of hashes to calculate Alh@targetTxID from Alh@sourceTxID
func (s *ImmuStore) LinearProof(sourceTxID, targetTxID uint64) (*LinearProof, error) {
	if sourceTxID == 0 || sourceTxID > targetTxID {
		return nil, ErrSourceTxNewerThanTargetTx
	}

	tx, err := s.fetchAllocTx()
	if err != nil {
		return nil, err
	}
	defer s.releaseAllocTx(tx)

	r, err := s.NewTxReader(sourceTxID, false, tx)
	if err != nil {
		return nil, err
	}

	tx, err = r.Read()
	if err != nil {
		return nil, err
	}

	proof := make([][sha256.Size]byte, targetTxID-sourceTxID+1)
	proof[0] = tx.header.Alh()

	for i := 1; i < len(proof); i++ {
		tx, err := r.Read()
		if err != nil {
			return nil, err
		}

		proof[i] = tx.Header().innerHash()
	}

	return &LinearProof{
		SourceTxID: sourceTxID,
		TargetTxID: targetTxID,
		Terms:      proof,
	}, nil
}

// LinearAdvanceProof returns additional inclusion proof for part of the old linear proof consumed by
// the new Merkle Tree
func (s *ImmuStore) LinearAdvanceProof(sourceTxID, targetTxID uint64, targetBlTxID uint64) (*LinearAdvanceProof, error) {
	if targetTxID < sourceTxID {
		return nil, ErrSourceTxNewerThanTargetTx
	}

	if targetTxID <= sourceTxID+1 {
		return nil, nil // Additional proof is not needed
	}

	tx, err := s.fetchAllocTx()
	if err != nil {
		return nil, err
	}
	defer s.releaseAllocTx(tx)

	r, err := s.NewTxReader(sourceTxID+1, false, tx)
	if err != nil {
		return nil, err
	}

	tx, err = r.Read()
	if err != nil {
		return nil, err
	}

	linearProofTerms := make([][sha256.Size]byte, targetTxID-sourceTxID)
	linearProofTerms[0] = tx.header.Alh()

	inclusionProofs := make([][][sha256.Size]byte, targetTxID-sourceTxID-1)

	for txID := sourceTxID + 1; txID < targetTxID; txID++ {
		inclusionProof, err := s.aht.InclusionProof(txID, targetBlTxID)
		if err != nil {
			return nil, err
		}
		inclusionProofs[txID-sourceTxID-1] = inclusionProof

		tx, err := r.Read()
		if err != nil {
			return nil, err
		}
		linearProofTerms[txID-sourceTxID] = tx.Header().innerHash()
	}

	return &LinearAdvanceProof{
		LinearProofTerms: linearProofTerms,
		InclusionProofs:  inclusionProofs,
	}, nil
}

type LinearAdvanceProof struct {
	LinearProofTerms [][sha256.Size]byte
	InclusionProofs  [][][sha256.Size]byte
}

func (s *ImmuStore) txOffsetAndSize(txID uint64) (int64, int, error) {
	if txID == 0 {
		return 0, 0, ErrIllegalArguments
	}

	off := int64(txID-1) * int64(s.cLogEntrySize)

	cb := make([]byte, s.cLogEntrySize)

	_, err := s.cLog.ReadAt(cb[:], int64(off))
	if errors.Is(err, multiapp.ErrAlreadyClosed) || errors.Is(err, singleapp.ErrAlreadyClosed) {
		return 0, 0, ErrAlreadyClosed
	}

	// A partially readable commit record must be discarded -
	// - it is a result of incomplete commit-log write
	// and will be overwritten on the next commit
	if errors.Is(err, io.EOF) {
		return 0, 0, ErrTxNotFound
	}
	if err != nil {
		return 0, 0, err
	}

	txOffset := int64(binary.BigEndian.Uint64(cb))
	txSize := int(binary.BigEndian.Uint32(cb[offsetSize:]))

	return txOffset, txSize, nil
}

type slicedReaderAt struct {
	bs  []byte
	off int64
}

func (r *slicedReaderAt) ReadAt(bs []byte, off int64) (n int, err error) {
	if off < r.off || int(off-r.off) > len(bs) {
		return 0, ErrIllegalState
	}

	o := int(off - r.off)
	available := len(r.bs) - o

	copy(bs, r.bs[o:minInt(available, len(bs))])

	if len(bs) > available {
		return available, io.EOF
	}

	return available, nil
}

func (s *ImmuStore) ExportTx(txID uint64, allowPrecommitted bool, skipIntegrityCheck bool, tx *Tx) ([]byte, error) {
	err := s.readTx(txID, allowPrecommitted, skipIntegrityCheck, tx)
	if err != nil {
		return nil, err
	}

	var buf bytes.Buffer

	hdrBs, err := tx.Header().Bytes()
	if err != nil {
		return nil, err
	}

	var b [lszSize]byte
	binary.BigEndian.PutUint32(b[:], uint32(len(hdrBs)))
	_, err = buf.Write(b[:])
	if err != nil {
		return nil, err
	}

	_, err = buf.Write(hdrBs)
	if err != nil {
		return nil, err
	}

	var isValueTruncated bool

	for i, e := range tx.Entries() {
		var blen [lszSize]byte

		// kLen
		binary.BigEndian.PutUint16(blen[:], uint16(e.kLen))
		_, err = buf.Write(blen[:sszSize])
		if err != nil {
			return nil, err
		}

		// key
		_, err = buf.Write(e.Key())
		if err != nil {
			return nil, err
		}

		var md []byte

		if e.md != nil {
			md = e.md.Bytes()
		}

		// mdLen
		binary.BigEndian.PutUint16(blen[:], uint16(len(md)))
		_, err = buf.Write(blen[:sszSize])
		if err != nil {
			return nil, err
		}

		// md
		_, err = buf.Write(md)
		if err != nil {
			return nil, err
		}

		// val
		// TODO: improve value reading implementation, get rid of _valBs
		s._valBsMux.Lock()
		_, err = s.readValueAt(s._valBs[:e.vLen], e.vOff, e.hVal, skipIntegrityCheck)
		if err != nil && !errors.Is(err, io.EOF) {
			s._valBsMux.Unlock()
			return nil, err
		}

		if err == nil {
			// currently, either all the values are sent or none
			if isValueTruncated {
				return nil, fmt.Errorf("%w: partially truncated transaction", ErrCorruptedData)
			}

			// vLen
			binary.BigEndian.PutUint32(blen[:], uint32(e.vLen))
			_, err = buf.Write(blen[:])
			if err != nil {
				s._valBsMux.Unlock()
				return nil, err
			}

			// val
			_, err = buf.Write(s._valBs[:e.vLen])
			if err != nil {
				s._valBsMux.Unlock()
				return nil, err
			}
		} else {
			// error is eof, the value has been truncated,
			// value is not available but digest is written instead

			// currently, either all the values are sent or none
			if !isValueTruncated && i > 0 {
				return nil, fmt.Errorf("%w: partially truncated transaction", ErrCorruptedData)
			}

			isValueTruncated = true

			// vHashLen
			binary.BigEndian.PutUint32(blen[:], uint32(len(e.hVal)))
			_, err = buf.Write(blen[:])
			if err != nil {
				s._valBsMux.Unlock()
				return nil, err
			}

			// vHash
			_, err = buf.Write(e.hVal[:])
			if err != nil {
				s._valBsMux.Unlock()
				return nil, err
			}
		}

		s._valBsMux.Unlock()
	}

	// NOTE: adding a boolean to the header to indicate if the transaction has values or not,
	// so that ReplicateTx knows if the transaction should be precommited with no values
	var truncatedValByte [1]byte
	truncatedValByte[0] = 0
	if isValueTruncated {
		truncatedValByte[0] = 1
	}

	binary.BigEndian.PutUint16(b[:], uint16(len(truncatedValByte)))
	_, err = buf.Write(b[:sszSize])
	if err != nil {
		return nil, err
	}

	_, err = buf.Write(truncatedValByte[:])
	if err != nil {
		return nil, err
	}

	return buf.Bytes(), nil
}

func (s *ImmuStore) ReplicateTx(ctx context.Context, exportedTx []byte, skipIntegrityCheck bool, waitForIndexing bool) (*TxHeader, error) {
	if len(exportedTx) == 0 {
		return nil, ErrIllegalArguments
	}

	i := 0

	if len(exportedTx) < lszSize {
		return nil, ErrIllegalArguments
	}

	hdrLen := int(binary.BigEndian.Uint32(exportedTx[i:]))
	i += lszSize

	if len(exportedTx) < i+hdrLen {
		return nil, ErrIllegalArguments
	}

	hdr := &TxHeader{}
	err := hdr.ReadFrom(exportedTx[i : i+hdrLen])
	if err != nil {
		return nil, err
	}
	i += hdrLen

	txSpec, err := s.NewWriteOnlyTx(ctx)
	if err != nil {
		return nil, err
	}

	txSpec.metadata = hdr.Metadata

	var entries []*EntrySpec = make([]*EntrySpec, 0)

	for e := 0; e < hdr.NEntries; e++ {
		if len(exportedTx) < i+2*sszSize+lszSize {
			return nil, ErrIllegalArguments
		}

		kLen := int(binary.BigEndian.Uint16(exportedTx[i:]))
		i += sszSize

		if len(exportedTx) < i+sszSize+lszSize+kLen {
			return nil, ErrIllegalArguments
		}

		key := make([]byte, kLen)
		copy(key, exportedTx[i:])
		i += kLen

		mdLen := int(binary.BigEndian.Uint16(exportedTx[i:]))
		i += sszSize

		if len(exportedTx) < i+mdLen {
			return nil, ErrIllegalArguments
		}

		var md *KVMetadata

		if mdLen > 0 {
			md = newReadOnlyKVMetadata()

			err := md.unsafeReadFrom(exportedTx[i : i+mdLen])
			if err != nil {
				return nil, err
			}
			i += mdLen
		}

		// value
		vLen := int(binary.BigEndian.Uint32(exportedTx[i:]))
		i += lszSize

		if len(exportedTx) < i+vLen {
			return nil, ErrIllegalArguments
		}

		entries = append(entries, &EntrySpec{
			Key:      key,
			Metadata: md,
			Value:    exportedTx[i : i+vLen],
		})

		i += vLen
	}

	var isTruncated bool

	// check if there is truncated value information in the transaction
	if i < len(exportedTx) {
		// information for truncated value
		tLen := int(binary.BigEndian.Uint16(exportedTx[i:]))
		i += sszSize
		if len(exportedTx) < i+tLen {
			return nil, ErrIllegalArguments
		}

		v := exportedTx[i : i+tLen]
		// v[0] == 1 means that the value is truncated
		// validate that the value is either 0 or 1
		if len(v) > 0 && v[0] > 1 {
			return nil, ErrIllegalTruncationArgument
		}
		isTruncated = v[0] == 1
		i += tLen
	}

	if i != len(exportedTx) {
		return nil, ErrIllegalArguments
	}

	// add entries to tx
	for _, e := range entries {
		var err error
		if isTruncated {
			err = txSpec.set(e.Key, e.Metadata, nil, digest(e.Value), isTruncated, false)
		} else {
			err = txSpec.set(e.Key, e.Metadata, e.Value, e.HashValue, isTruncated, false)
		}
		if err != nil {
			return nil, err
		}
	}

	txHdr, err := s.precommit(ctx, txSpec, hdr, skipIntegrityCheck)
	if err != nil {
		return nil, err
	}

	// wait for syncing to happen before exposing the header
	err = s.durablePrecommitWHub.WaitFor(ctx, txHdr.ID)
	if errors.Is(err, watchers.ErrAlreadyClosed) {
		return nil, ErrAlreadyClosed
	}
	if err != nil {
		return nil, err
	}

	s.commitStateRWMutex.Lock()
	waitForCommit := !s.useExternalCommitAllowance
	s.commitStateRWMutex.Unlock()

	if waitForCommit {
		err = s.commitWHub.WaitFor(ctx, txHdr.ID)
		if errors.Is(err, watchers.ErrAlreadyClosed) {
			return nil, ErrAlreadyClosed
		}
		if err != nil {
			return nil, err
		}

		if waitForIndexing {
			err = s.WaitForIndexingUpto(ctx, txHdr.ID)
			if err != nil {
				return txHdr, err
			}
		}
	}

	return txHdr, nil
}

func (s *ImmuStore) FirstTxSince(ts time.Time) (*TxHeader, error) {
	left := uint64(1)
	right := s.LastCommittedTxID()

	for left < right {
		middle := left + (right-left)/2

		header, err := s.ReadTxHeader(middle, false, false)
		if err != nil {
			return nil, err
		}

		if header.Ts < ts.Unix() {
			left = middle + 1
		} else {
			right = middle
		}
	}

	header, err := s.ReadTxHeader(left, false, false)
	if err != nil {
		return nil, err
	}

	if header.Ts < ts.Unix() {
		return nil, ErrTxNotFound
	}

	return header, nil
}

func (s *ImmuStore) LastTxUntil(ts time.Time) (*TxHeader, error) {
	left := uint64(1)
	right := s.LastCommittedTxID()

	for left < right {
		middle := left + ((right-left)+1)/2

		header, err := s.ReadTxHeader(middle, false, false)
		if err != nil {
			return nil, err
		}

		if header.Ts > ts.Unix() {
			right = middle - 1
		} else {
			left = middle
		}
	}

	header, err := s.ReadTxHeader(left, false, false)
	if err != nil {
		return nil, err
	}

	if header.Ts > ts.Unix() {
		return nil, ErrTxNotFound
	}

	return header, nil
}

func (s *ImmuStore) appendableReaderForTx(txID uint64, allowPrecommitted bool) (*appendable.Reader, error) {
	s.commitStateRWMutex.Lock()
	defer s.commitStateRWMutex.Unlock()

	if txID > s.inmemPrecommittedTxID || (!allowPrecommitted && txID > s.committedTxID) {
		return nil, ErrTxNotFound
	}

	cacheMiss := false

	txbs, err := s.txLogCache.Get(txID)
	if err != nil {
		if errors.Is(err, cache.ErrKeyNotFound) {
			cacheMiss = true
		} else {
			return nil, err
		}
	}

	var txOff int64
	var txSize int

	if txID <= s.committedTxID {
		txOff, txSize, err = s.txOffsetAndSize(txID)
	} else {
		_, _, txOff, txSize, err = s.cLogBuf.readAhead(int(txID - s.committedTxID - 1))
	}
	if err != nil {
		return nil, err
	}

	var txr io.ReaderAt

	if cacheMiss {
		txr = s.txLog
	} else {
		txr = &slicedReaderAt{bs: txbs.([]byte), off: txOff}
	}

	return appendable.NewReaderFrom(txr, txOff, txSize), nil
}

func (s *ImmuStore) ReadTx(txID uint64, skipIntegrityCheck bool, tx *Tx) error {
	s.mutex.Lock()
	defer s.mutex.Unlock()

	if s.closed {
		return ErrAlreadyClosed
	}

	return s.readTx(txID, false, skipIntegrityCheck, tx)
}

func (s *ImmuStore) readTx(txID uint64, allowPrecommitted bool, skipIntegrityCheck bool, tx *Tx) error {
	r, err := s.appendableReaderForTx(txID, allowPrecommitted)
	if err != nil {
		return err
	}

	err = tx.readFrom(r, skipIntegrityCheck)
	if errors.Is(err, io.EOF) {
		return fmt.Errorf("%w: unexpected EOF while reading tx %d", ErrCorruptedTxData, txID)
	}

	return err
}

func (s *ImmuStore) ReadTxHeader(txID uint64, allowPrecommitted bool, skipIntegrityCheck bool) (*TxHeader, error) {
	r, err := s.appendableReaderForTx(txID, allowPrecommitted)
	if err != nil {
		return nil, err
	}

	tdr := &txDataReader{r: r, skipIntegrityCheck: skipIntegrityCheck}

	header, err := tdr.readHeader(s.maxTxEntries)
	if err != nil {
		return nil, err
	}

	e := &TxEntry{k: make([]byte, s.maxKeyLen)}

	for i := 0; i < header.NEntries; i++ {
		err = tdr.readEntry(e)
		if err != nil {
			return nil, err
		}
	}

	htree, err := htree.New(header.NEntries)
	if err != nil {
		return nil, err
	}

	err = tdr.buildAndValidateHtree(htree)
	if err != nil {
		return nil, err
	}

	return header, nil
}

func (s *ImmuStore) ReadTxEntry(txID uint64, key []byte, skipIntegrityCheck bool) (*TxEntry, *TxHeader, error) {
	var ret *TxEntry

	r, err := s.appendableReaderForTx(txID, false)
	if err != nil {
		return nil, nil, err
	}

	tdr := &txDataReader{r: r, skipIntegrityCheck: skipIntegrityCheck}

	header, err := tdr.readHeader(s.maxTxEntries)
	if err != nil {
		return nil, nil, err
	}

	e := &TxEntry{k: make([]byte, s.maxKeyLen)}

	for i := 0; i < header.NEntries; i++ {
		err = tdr.readEntry(e)
		if err != nil {
			return nil, nil, err
		}

		if bytes.Equal(e.key(), key) {
			if ret != nil {
				return nil, nil, ErrCorruptedTxDataDuplicateKey
			}
			ret = e

			// Allocate new placeholder for scanning the rest of entries
			e = &TxEntry{k: make([]byte, s.maxKeyLen)}
		}
	}
	if ret == nil {
		return nil, nil, ErrKeyNotFound
	}

	htree, err := htree.New(header.NEntries)
	if err != nil {
		return nil, nil, err
	}

	err = tdr.buildAndValidateHtree(htree)
	if err != nil {
		return nil, nil, err
	}

	return ret, header, nil
}

// ReadValue returns the actual associated value to a key at a specific transaction
// ErrExpiredEntry is be returned if the specified time has already elapsed
func (s *ImmuStore) ReadValue(entry *TxEntry) ([]byte, error) {
	if entry == nil || !entry.readonly {
		return nil, ErrIllegalArguments
	}

	if entry.md != nil && !entry.md.readonly {
		return nil, ErrIllegalArguments
	}

	if entry.md != nil && entry.md.ExpiredAt(time.Now()) {
		return nil, ErrExpiredEntry
	}

	if entry.vLen == 0 {
		// while not required, nil is returned instead of an empty slice

		// TODO: this step should be done after reading the value to ensure proper validations are made
		// But current changes in ExportTx with truncated transactions are not providing the value length
		// for truncated transactions, making it impossible to differentiate an empty value with a truncated one
		return nil, nil
	}

	b := make([]byte, entry.vLen)

	_, err := s.readValueAt(b, entry.vOff, entry.hVal, false)
	if err != nil {
		return nil, err
	}

	return b, nil
}

// readValueAt fills b with the value referenced by off
// expected value size and digest may be required for validations to pass
func (s *ImmuStore) readValueAt(b []byte, off int64, hvalue [sha256.Size]byte, skipIntegrityCheck bool) (n int, err error) {
	vLogID, offset := decodeOffset(off)

	if !s.embeddedValues && vLogID == 0 && len(b) > 0 {
		return 0, io.EOF // it means value was not stored on any vlog i.e. a truncated transaction was replicated
	}

	if len(b) > 0 {
		foundInTheCache := false

		if s.vLogCache != nil {
			val, err := s.vLogCache.Get(off)
			if err == nil {
				bval := val.([]byte) // the requested value was found in the value cache
				copy(b, bval)
				n = len(bval)
				foundInTheCache = true
			} else if !errors.Is(err, cache.ErrKeyNotFound) {
				return 0, err
			}
		}

		if !foundInTheCache {
			vLog, err := s.fetchVLog(vLogID)
			if err != nil {
				return 0, err
			}
			defer s.releaseVLog(vLogID)

			n, err = vLog.ReadAt(b, offset)
			if errors.Is(err, multiapp.ErrAlreadyClosed) || errors.Is(err, singleapp.ErrAlreadyClosed) {
				return n, ErrAlreadyClosed
			}
			if err != nil {
				return n, err
			}

			if s.vLogCache != nil {
				cb := make([]byte, n)
				copy(cb, b)

				_, _, err = s.vLogCache.Put(off, cb)
				if err != nil {
					return n, err
				}
			}
		}
	}

	// either value was empty (n == 0)
	// or a non-empty value (n > 0) was read from cache or disk

	if !skipIntegrityCheck && (len(b) != n || hvalue != sha256.Sum256(b[:n])) {
		return n, fmt.Errorf("%w: value length or digest mismatch", ErrCorruptedData)
	}

	return n, nil
}

func (s *ImmuStore) validateEntries(entries []*EntrySpec) error {
	if len(entries) > s.maxTxEntries {
		return ErrMaxTxEntriesLimitExceeded
	}

	m := make(map[string]struct{}, len(entries))

	for _, kv := range entries {
		if kv.Key == nil {
			return ErrNullKey
		}

		if len(kv.Key) > s.maxKeyLen {
			return ErrMaxKeyLenExceeded
		}
		if len(kv.Value) > s.maxValueLen {
			return ErrMaxValueLenExceeded
		}

		ks := slices.BytesToString(kv.Key)
		if _, ok := m[ks]; ok {
			return ErrDuplicatedKey
		}
		m[ks] = struct{}{}
	}

	return nil
}

func (s *ImmuStore) validatePreconditions(preconditions []Precondition) error {
	if len(preconditions) > s.maxTxEntries {
		return ErrInvalidPreconditionTooMany
	}

	for _, c := range preconditions {
		if c == nil {
			return ErrInvalidPreconditionNull
		}

		err := c.Validate(s)
		if err != nil {
			return err
		}
	}
	return nil
}

func (s *ImmuStore) Sync() error {
	s.mutex.Lock()
	defer s.mutex.Unlock()

	if s.closed {
		return ErrAlreadyClosed
	}

	return s.sync()
}

func (s *ImmuStore) sync() error {
	s.commitStateRWMutex.Lock()
	defer s.commitStateRWMutex.Unlock()

	if s.inmemPrecommittedTxID == s.committedTxID {
		// everything already synced
		return nil
	}

	for i := range s.vLogs {
		vLog, err := s.fetchVLog(i + 1)
		if err != nil {
			return err
		}
		defer s.releaseVLog(i + 1)

		err = vLog.Flush()
		if err != nil {
			return err
		}

		err = vLog.Sync()
		if err != nil {
			return err
		}
	}

	err := s.txLog.Flush()
	if err != nil {
		return err
	}

	err = s.txLog.Sync()
	if err != nil {
		return err
	}

	err = s.durablePrecommitWHub.DoneUpto(s.inmemPrecommittedTxID)
	if err != nil {
		return err
	}

	commitAllowedUpToTxID := s.commitAllowedUpTo()
	txsCountToBeCommitted := int(commitAllowedUpToTxID - s.committedTxID)

	if txsCountToBeCommitted == 0 {
		return nil
	}

	// will overwrite partially written and uncommitted data
	err = s.cLog.SetOffset(int64(s.committedTxID) * int64(s.cLogEntrySize))
	if err != nil {
		return err
	}

	var commitUpToTxID uint64
	var commitUpToTxAlh [sha256.Size]byte

	for i := 0; i < txsCountToBeCommitted; i++ {
		txID, alh, txOff, txSize, err := s.cLogBuf.readAhead(i)
		if err != nil {
			return err
		}

		cb := make([]byte, s.cLogEntrySize)
		binary.BigEndian.PutUint64(cb, uint64(txOff))
		binary.BigEndian.PutUint32(cb[offsetSize:], uint32(txSize))

		if s.cLogEntrySize == cLogEntrySizeV2 {
			copy(cb[offsetSize+lszSize:], alh[:])
		}

		_, _, err = s.cLog.Append(cb)
		if err != nil {
			return err
		}

		commitUpToTxID = txID
		commitUpToTxAlh = alh
	}

	// added as a safety fuse but this situation should NOT happen
	if commitUpToTxID != commitAllowedUpToTxID {
		return fmt.Errorf("%w: may commit up to %d but actual transaction to be committed is %d", ErrUnexpectedError, commitAllowedUpToTxID, commitUpToTxID)
	}

	err = s.cLog.Flush()
	if err != nil {
		return err
	}

	err = s.cLog.Sync()
	if err != nil {
		return err
	}

	err = s.cLogBuf.advanceReader(txsCountToBeCommitted)
	if err != nil {
		return err
	}

	s.committedTxID = commitUpToTxID
	s.committedAlh = commitUpToTxAlh

	s.commitWHub.DoneUpto(commitUpToTxID)

	return nil
}

func (s *ImmuStore) IsClosed() bool {
	s.mutex.Lock()
	defer s.mutex.Unlock()

	return s.closed
}

func (s *ImmuStore) Close() error {
	s.mutex.Lock()
	defer s.mutex.Unlock()

	if s.closed {
		return ErrAlreadyClosed
	}

	s.closed = true

	merr := multierr.NewMultiErr()

	for _, indexer := range s.indexers {
		err := indexer.Close()
		merr.Append(err)
	}

	for i := range s.vLogs {
		vLog, err := s.fetchVLog(i + 1)
		merr.Append(err)

		err = vLog.Close()
		merr.Append(err)

		err = s.releaseVLog(i + 1)
		merr.Append(err)
	}

	err := s.inmemPrecommitWHub.Close()
	merr.Append(err)

	err = s.durablePrecommitWHub.Close()
	merr.Append(err)

	err = s.commitWHub.Close()
	merr.Append(err)

	err = s.txLog.Close()
	merr.Append(err)

	err = s.cLog.Close()
	merr.Append(err)

	err = s.aht.Close()
	merr.Append(err)

	used, _, _ := s.txPool.Stats()
	if used > 0 {
		merr.Append(errors.New("not all tx holders were released"))
	}

	return merr.Reduce()
}

func (s *ImmuStore) wrapAppendableErr(err error, action string) error {
	if errors.Is(err, singleapp.ErrAlreadyClosed) || errors.Is(err, multiapp.ErrAlreadyClosed) {
		s.logger.Warningf("Got '%v' while '%s'", err, action)
		return ErrAlreadyClosed
	}

	return err
}

func minInt(a, b int) int {
	if a <= b {
		return a
	}
	return b
}

func maxUint64(a, b uint64) uint64 {
	if a <= b {
		return b
	}
	return a
}

func minUint64(a, b uint64) uint64 {
	if a >= b {
		return b
	}
	return a
}

// readTxOffsetAt reads the value-log offset of a specific entry (index) in a transaction (txID)
// txID is the transaction ID
// index is the index of the entry in the transaction
// allowPrecommitted indicates if a precommitted transaction can be read
func (s *ImmuStore) readTxOffsetAt(txID uint64, allowPrecommitted bool, index int) (*TxEntry, error) {
	s.mutex.Lock()
	defer s.mutex.Unlock()

	if s.closed {
		return nil, ErrAlreadyClosed
	}

	r, err := s.appendableReaderForTx(txID, allowPrecommitted)
	if err != nil {
		return nil, err
	}

	tdr := &txDataReader{r: r}

	hdr, err := tdr.readHeader(s.maxTxEntries)
	if err != nil {
		return nil, err
	}

	if hdr.NEntries < index {
		return nil, ErrTxEntryIndexOutOfRange
	}

	e := &TxEntry{k: make([]byte, s.maxKeyLen)}

	for i := 0; i < index; i++ {
		err = tdr.readEntry(e)
		if err != nil {
			return nil, err
		}
	}

	return e, nil
}

// TruncateUptoTx deletes the value-log file up to transactions
// that are strictly below the specified minTxID.
func (s *ImmuStore) TruncateUptoTx(minTxID uint64) error {
	/*
		When values are appended to the value log file, they are not
		inserted in strict monotic order of time. Depending on the
		maxConcurrency value, there could be n transactions trying
		to insert into the log at the same time. This could lead to
		the situation where a transaction (n+1) could be inserted
		in the value log before transaction (n)
						  discard point
								|
								v
				--------+-------+--------+----------
						|       |        |
					tn+1:vx   tn:vx  tn-1:vx
						|                |
						+----------------+
						max concurrency
							range
		If the log is truncated upto tn, it could lead to removal of
		data for tn+1. To avoid this overlap, we first go back from
		the discard point to fetch offsets across vlogs for safe delete
		points, and then check for transactions further than the
		discard point to figure out the least offset from the range
		which can safely be deleted. This offset, tn+1 in the above
		scenario is the safest point to discard upto to avoid deletion
		of values for any future transaction.
	*/

	s.logger.Infof("running truncation up to transaction '%d'", minTxID)

	if s.embeddedValues {
		s.logger.Infof("truncation with embedded values does not delete any data")
		return nil
	}

	// tombstones maintain the minimum offset for each value log file that can be safely deleted.
	tombstones := make(map[byte]int64)

	readFirstEntryOffset := func(id uint64) (*TxEntry, error) {
		return s.readTxOffsetAt(id, false, 1)
	}

	back := func(txID uint64) error {
		firstTxEntry, err := readFirstEntryOffset(txID)
		if err != nil {
			return err
		}

		// Iterate over past transactions and store the minimum offset for each value log file.
		vLogID, off := decodeOffset(firstTxEntry.VOff())
		if _, ok := tombstones[vLogID]; !ok {
			tombstones[vLogID] = off
		}
		return nil
	}

	front := func(txID uint64) error {
		firstTxEntry, err := readFirstEntryOffset(txID)
		if err != nil {
			return err
		}

		// Check if any future transaction offset lies before past transaction(s)
		// If so, then update the offset to the minimum offset for that value log file.
		vLogID, off := decodeOffset(firstTxEntry.VOff())
		if val, ok := tombstones[vLogID]; ok {
			if off < val {
				tombstones[vLogID] = off
			}
		}
		return nil
	}

	// Walk back to get offsets across vlogs which can be deleted safely.
	// This way, we can calculate the minimum offset for each value log file.
	{
		var i uint64 = minTxID
		for i > 0 && len(tombstones) != s.MaxIOConcurrency() {
			err := back(i)
			// if there is an error reading a transaction, stop the traversal and return the error.
			if err != nil && !errors.Is(err, ErrTxEntryIndexOutOfRange) /* tx has entries*/ {
				s.logger.Errorf("failed to fetch transaction %d {traversal=back, err = %v}", i, err)
				return err
			}
			i--
		}
	}

	// Walk front to check if any future transaction offset lies before past transaction(s)
	{
		// Check for transactions upto the last committed transaction to avoid deletion of values for any future transaction.
		maxTxID := s.LastCommittedTxID()
		s.logger.Infof("running truncation check between transaction '%d' and '%d'", minTxID, maxTxID)

		// TODO: add more integration tests
		// Iterate over all future transactions to check if any offset lies before past transaction(s) offset.
		for j := minTxID; j <= maxTxID; j++ {
			err := front(j)
			if err != nil && !errors.Is(err, ErrTxEntryIndexOutOfRange) /* tx has entries*/ {
				s.logger.Errorf("failed to fetch transaction %d {traversal=front, err = %v}", j, err)
				return err
			}
		}
	}

	// Delete offset from different value logs
	merr := multierr.NewMultiErr()
	{
		for vLogID, offset := range tombstones {
			vlog, err := s.fetchVLog(vLogID)
			if err != nil {
				merr.Append(err)
				continue
			}
			defer s.releaseVLog(vLogID)

			s.logger.Infof("truncating vlog '%d' at offset '%d'", vLogID, offset)
			err = vlog.DiscardUpto(offset)
			merr.Append(err)
		}
	}

	return merr.Reduce()
}

func digest(s []byte) [sha256.Size]byte {
	var a [sha256.Size]byte
	copy(a[:], s)
	return a
}<|MERGE_RESOLUTION|>--- conflicted
+++ resolved
@@ -110,15 +110,11 @@
 
 var ErrInvalidProof = errors.New("invalid proof")
 
-<<<<<<< HEAD
+var ErrIndexNotFound = errors.New("index not found")
+var ErrIndexAlreadyInitialized = errors.New("index already initialized")
+
 const MaxKeyLen = 1024               // assumed to be not lower than hash size
 const MaxValueLen = 10 * 1024 * 1024 // 10MB max value size
-=======
-var ErrIndexNotFound = errors.New("index not found")
-var ErrIndexAlreadyInitialized = errors.New("index already initialized")
-
-const MaxKeyLen = 1024 // assumed to be not lower than hash size
->>>>>>> bbb16089
 const MaxParallelIO = 127
 
 const cLogEntrySizeV1 = offsetSize + lszSize               // tx offset + hdr size
