--- conflicted
+++ resolved
@@ -4,13 +4,6 @@
 ## [Unreleased]
 
 
-<<<<<<< HEAD
-<a name="v1.9DOM.2"></a>
-## [v1.9DOM.1] - 2023-11-16
-### Changes
-- License update to BSL
-- Updated dependencies
-=======
 <a name="v1.9.4"></a>
 ## [v1.9.4] - 2024-07-24
 ### Bug Fixes
@@ -74,7 +67,6 @@
 ### Reverts
 - Merge remote-tracking branch 'origin/dependabot/go_modules/github.com/rogpeppe/go-internal-1.12.0' into release/v1.9.2
 
->>>>>>> 76cd08a0
 
 <a name="v1.9DOM.1"></a>
 ## [v1.9DOM.1] - 2023-11-16
