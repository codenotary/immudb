--- conflicted
+++ resolved
@@ -32,16 +32,12 @@
 
 # Working files
 /immudb
-/.root
+.root
 immud.pid
 
 # Vendor
 vendor
 
 # Config
-<<<<<<< HEAD
+immucfg.toml
 immucfg.yaml
-cmd/immugw/.root
-=======
-immucfg.toml
->>>>>>> 7f539dd6
