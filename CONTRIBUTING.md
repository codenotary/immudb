<!--
---
title: "Contributing"
custom_edit_url: https://github.com/codenotary/immudb/edit/master/CONTRIBUTING.md
---
-->

# Contributing

<<<<<<< HEAD
Thank you for considering contributing to ImmuDB.
=======
Thank you for considering contributing to immudb.
>>>>>>> a3f58d38

We love to receive contributions. Maintaining a immutable database, that is highly secure, very fast and still easy to use requires a broad understanding of technologies, systems and applications. We rely on community contributions and user feedback to continue providing the best solution out there.

There are many ways to contribute, with varying requirements of skills, explained in detail in the following sections.
Specific GitHub issues we need help with can be seen [here](https://github.com/codenotary/immudb/issues?q=is%3Aissue+is%3Aopen+sort%3Aupdated-desc+label%3A%22help+wanted%22).

## All immudb Users

### Give immudb a GitHub star

This is the minimum open-source users should contribute back to the projects they use and love. Github stars help the project gain visibility, stand out. So, if you use immudb, consider pressing that button. **We highly appreciate it**.

### Spread the word

Community growth allows the project to attract new talent eager to contribute. Developing new features and improving the project is way more fun, having a great talent base that loves to contribute. These new features and improvements attract more users and so on. So, post about immudb, let it be part of local meetups you attend, and spread the word online, in social network, twitter, facebook, reddit, etc.

### Provide feedback

Is there anything that bothers you about immudb? Did you experience an issue while installing it or using it? Would you like to see it evolve to your need? Let us know. [Open a github issue](https://github.com/codenotary/immudb/issues) to discuss it. Feedback is very important for open-source projects to make them awesome.<|MERGE_RESOLUTION|>--- conflicted
+++ resolved
@@ -7,11 +7,7 @@
 
 # Contributing
 
-<<<<<<< HEAD
-Thank you for considering contributing to ImmuDB.
-=======
 Thank you for considering contributing to immudb.
->>>>>>> a3f58d38
 
 We love to receive contributions. Maintaining a immutable database, that is highly secure, very fast and still easy to use requires a broad understanding of technologies, systems and applications. We rely on community contributions and user feedback to continue providing the best solution out there.
 
